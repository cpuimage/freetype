<<<<<<< HEAD
=======
# this is now the default FreeType build for Android
#
ifndef USE_FREETYPE
USE_FREETYPE := 2.3.9
endif

ifeq ($(USE_FREETYPE),2.3.9)
>>>>>>> 77f63d23
LOCAL_PATH:= $(call my-dir)
include $(CLEAR_VARS)

# compile in ARM mode, since the glyph loader/renderer is a hotspot
# when loading complex pages in the browser
#
LOCAL_ARM_MODE := arm

LOCAL_SRC_FILES:= \
	src/base/ftbbox.c \
	src/base/ftbitmap.c \
	src/base/ftglyph.c \
	src/base/ftstroke.c \
	src/base/ftxf86.c \
	src/base/ftbase.c \
	src/base/ftsystem.c \
	src/base/ftinit.c \
	src/base/ftgasp.c \
	src/raster/raster.c \
	src/sfnt/sfnt.c \
	src/smooth/smooth.c \
	src/autofit/autofit.c \
	src/truetype/truetype.c \
	src/cff/cff.c \
	src/psnames/psnames.c \
	src/pshinter/pshinter.c

LOCAL_C_INCLUDES += \
	$(LOCAL_PATH)/builds \
	$(LOCAL_PATH)/include

LOCAL_CFLAGS += -W -Wall
LOCAL_CFLAGS += -fPIC -DPIC
LOCAL_CFLAGS += "-DDARWIN_NO_CARBON"
LOCAL_CFLAGS += "-DFT2_BUILD_LIBRARY"

# enable the FreeType internal memory debugger in the simulator
# you need to define the FT2_DEBUG_MEMORY environment variable
# when running the program to activate it. It will dump memory
# statistics when FT_Done_FreeType is called
#
ifeq ($(TARGET_SIMULATOR),true)
LOCAL_CFLAGS += "-DFT_DEBUG_MEMORY"
endif

# the following is for testing only, and should not be used in final builds
# of the product
#LOCAL_CFLAGS += "-DTT_CONFIG_OPTION_BYTECODE_INTERPRETER"

LOCAL_CFLAGS += -O2

LOCAL_MODULE:= libft2

include $(BUILD_STATIC_LIBRARY)
<|MERGE_RESOLUTION|>--- conflicted
+++ resolved
@@ -1,5 +1,3 @@
-<<<<<<< HEAD
-=======
 # this is now the default FreeType build for Android
 #
 ifndef USE_FREETYPE
@@ -7,7 +5,6 @@
 endif
 
 ifeq ($(USE_FREETYPE),2.3.9)
->>>>>>> 77f63d23
 LOCAL_PATH:= $(call my-dir)
 include $(CLEAR_VARS)
 
@@ -62,3 +59,4 @@
 LOCAL_MODULE:= libft2
 
 include $(BUILD_STATIC_LIBRARY)
+endif