--- conflicted
+++ resolved
@@ -77,40 +77,6 @@
   /*************************************************************************/
 
 
-<<<<<<< HEAD
-  /*#***********************************************************************/
-  /*                                                                       */
-  /* If you enable this configuration option, FreeType recognizes an       */
-  /* environment variable called `FREETYPE_PROPERTIES', which can be used  */
-  /* to control the various font drivers and modules.  The controllable    */
-  /* properties are listed in the section @properties.                     */
-  /*                                                                       */
-  /* You have to undefine this configuration option on platforms that lack */
-  /* the concept of environment variables (and thus don't have the         */
-  /* `getenv' function), for example Windows CE.                           */
-  /*                                                                       */
-  /* `FREETYPE_PROPERTIES' has the following syntax form (broken here into */
-  /* multiple lines for better readability).                               */
-  /*                                                                       */
-  /* {                                                                     */
-  /*   <optional whitespace>                                               */
-  /*   <module-name1> ':'                                                  */
-  /*   <property-name1> '=' <property-value1>                              */
-  /*   <whitespace>                                                        */
-  /*   <module-name2> ':'                                                  */
-  /*   <property-name2> '=' <property-value2>                              */
-  /*   ...                                                                 */
-  /* }                                                                     */
-  /*                                                                       */
-  /* Example:                                                              */
-  /*                                                                       */
-  /*   FREETYPE_PROPERTIES=truetype:interpreter-version=35 \               */
-  /*                       cff:no-stem-darkening=1 \                       */
-  /*                       autofitter:warping=1                            */
-  /*                                                                       */
-  /* ANDROID: disabled */
-  /* #define FT_CONFIG_OPTION_ENVIRONMENT_PROPERTIES                       */
-=======
   /*#************************************************************************
    *
    * If you enable this configuration option, FreeType recognizes an
@@ -144,8 +110,8 @@
    * }
    *
    */
-#define FT_CONFIG_OPTION_ENVIRONMENT_PROPERTIES
->>>>>>> 96b5e500
+/* ANDROID: disabled */
+/* #define FT_CONFIG_OPTION_ENVIRONMENT_PROPERTIES                       */
 
 
   /**************************************************************************
@@ -293,24 +259,6 @@
 /* #define FT_CONFIG_OPTION_DISABLE_STREAM_SUPPORT */
 
 
-<<<<<<< HEAD
-  /*************************************************************************/
-  /*                                                                       */
-  /* PNG bitmap support.                                                   */
-  /*                                                                       */
-  /*   FreeType now handles loading color bitmap glyphs in the PNG format. */
-  /*   This requires help from the external libpng library.  Uncompressed  */
-  /*   color bitmaps do not need any external libraries and will be        */
-  /*   supported regardless of this configuration.                         */
-  /*                                                                       */
-  /*   Define this macro if you want to enable this `feature'.             */
-  /*   If you use a build system like cmake or the `configure' script,     */
-  /*   options set by those programs have precendence, overwriting the     */
-  /*   value here with the configured one.                                 */
-  /*                                                                       */
-  /* ANDROID: enabled */
-#define FT_CONFIG_OPTION_USE_PNG
-=======
   /**************************************************************************
    *
    * PNG bitmap support.
@@ -326,8 +274,8 @@
    *   options set by those programs have precendence, overwriting the
    *   value here with the configured one.
    */
-/* #define FT_CONFIG_OPTION_USE_PNG */
->>>>>>> 96b5e500
+  /* ANDROID: enabled */
+#define FT_CONFIG_OPTION_USE_PNG
 
 
   /**************************************************************************
@@ -425,18 +373,6 @@
 #endif
 
 
-<<<<<<< HEAD
-  /*************************************************************************/
-  /*                                                                       */
-  /* Allow the use of FT_Incremental_Interface to load typefaces that      */
-  /* contain no glyph data, but supply it via a callback function.         */
-  /* This is required by clients supporting document formats which         */
-  /* supply font data incrementally as the document is parsed, such        */
-  /* as the Ghostscript interpreter for the PostScript language.           */
-  /*                                                                       */
-  /* ANDROID: disabled */
-  /* #define FT_CONFIG_OPTION_INCREMENTAL                                  */
-=======
   /**************************************************************************
    *
    * Allow the use of FT_Incremental_Interface to load typefaces that
@@ -445,8 +381,8 @@
    * supply font data incrementally as the document is parsed, such
    * as the Ghostscript interpreter for the PostScript language.
    */
-#define FT_CONFIG_OPTION_INCREMENTAL
->>>>>>> 96b5e500
+/* ANDROID: disabled */
+/* #define FT_CONFIG_OPTION_INCREMENTAL                                  */
 
 
   /**************************************************************************
