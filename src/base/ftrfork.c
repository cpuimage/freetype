/***************************************************************************/
/*                                                                         */
/*  ftrfork.c                                                              */
/*                                                                         */
/*    Embedded resource forks accessor (body).                             */
/*                                                                         */
<<<<<<< HEAD
/*  Copyright 2004, 2005, 2006, 2007, 2008 by                              */
=======
/*  Copyright 2004, 2005, 2006, 2007, 2008, 2009 by                        */
>>>>>>> 77f63d23
/*  Masatake YAMATO and Redhat K.K.                                        */
/*                                                                         */
/*  FT_Raccess_Get_HeaderInfo() and raccess_guess_darwin_hfsplus() are     */
/*  derived from ftobjs.c.                                                 */
/*                                                                         */
/*  This file is part of the FreeType project, and may only be used,       */
/*  modified, and distributed under the terms of the FreeType project      */
/*  license, LICENSE.TXT.  By continuing to use, modify, or distribute     */
/*  this file you indicate that you have read the license and              */
/*  understand and accept it fully.                                        */
/*                                                                         */
/***************************************************************************/

/***************************************************************************/
/* Development of the code in this file is support of                      */
/* Information-technology Promotion Agency, Japan.                         */
/***************************************************************************/


#include <ft2build.h>
#include FT_INTERNAL_DEBUG_H
#include FT_INTERNAL_STREAM_H
#include FT_INTERNAL_RFORK_H


#undef  FT_COMPONENT
#define FT_COMPONENT  trace_raccess


  /*************************************************************************/
  /*************************************************************************/
  /*************************************************************************/
  /****                                                                 ****/
  /****                                                                 ****/
  /****               Resource fork directory access                    ****/
  /****                                                                 ****/
  /****                                                                 ****/
  /*************************************************************************/
  /*************************************************************************/
  /*************************************************************************/

  FT_BASE_DEF( FT_Error )
  FT_Raccess_Get_HeaderInfo( FT_Library  library,
                             FT_Stream   stream,
                             FT_Long     rfork_offset,
                             FT_Long    *map_offset,
                             FT_Long    *rdata_pos )
  {
    FT_Error       error;
    unsigned char  head[16], head2[16];
    FT_Long        map_pos, rdata_len;
    int            allzeros, allmatch, i;
    FT_Long        type_list;

    FT_UNUSED( library );


    error = FT_Stream_Seek( stream, rfork_offset );
    if ( error )
      return error;

    error = FT_Stream_Read( stream, (FT_Byte *)head, 16 );
    if ( error )
      return error;

    *rdata_pos = rfork_offset + ( ( head[0] << 24 ) |
                                  ( head[1] << 16 ) |
                                  ( head[2] <<  8 ) |
                                    head[3]         );
    map_pos    = rfork_offset + ( ( head[4] << 24 ) |
                                  ( head[5] << 16 ) |
                                  ( head[6] <<  8 ) |
                                    head[7]         );
    rdata_len = ( head[ 8] << 24 ) |
                ( head[ 9] << 16 ) |
                ( head[10] <<  8 ) |
                  head[11];

    /* map_len = head[12] .. head[15] */

    if ( *rdata_pos + rdata_len != map_pos || map_pos == rfork_offset )
      return FT_Err_Unknown_File_Format;

    error = FT_Stream_Seek( stream, map_pos );
    if ( error )
      return error;

    head2[15] = (FT_Byte)( head[15] + 1 );       /* make it be different */

    error = FT_Stream_Read( stream, (FT_Byte*)head2, 16 );
    if ( error )
      return error;

    allzeros = 1;
    allmatch = 1;
    for ( i = 0; i < 16; ++i )
    {
      if ( head2[i] != 0 )
        allzeros = 0;
      if ( head2[i] != head[i] )
        allmatch = 0;
    }
    if ( !allzeros && !allmatch )
      return FT_Err_Unknown_File_Format;

    /* If we have reached this point then it is probably a mac resource */
    /* file.  Now, does it contain any interesting resources?           */
    /* Skip handle to next resource map, the file resource number, and  */
    /* attributes.                                                      */
    (void)FT_STREAM_SKIP( 4        /* skip handle to next resource map */
                          + 2      /* skip file resource number */
                          + 2 );   /* skip attributes */

    if ( FT_READ_USHORT( type_list ) )
      return error;
    if ( type_list == -1 )
      return FT_Err_Unknown_File_Format;

    error = FT_Stream_Seek( stream, map_pos + type_list );
    if ( error )
      return error;

    *map_offset = map_pos + type_list;
    return FT_Err_Ok;
  }


  static int
  ft_raccess_sort_ref_by_id( FT_RFork_Ref*  a,
                             FT_RFork_Ref*  b )
  {
    if ( a->res_id < b->res_id )
      return -1;
    else if ( a->res_id > b->res_id )
      return 1;
    else
      return 0;
  }


  FT_BASE_DEF( FT_Error )
  FT_Raccess_Get_DataOffsets( FT_Library  library,
                              FT_Stream   stream,
                              FT_Long     map_offset,
                              FT_Long     rdata_pos,
                              FT_Long     tag,
                              FT_Long   **offsets,
                              FT_Long    *count )
  {
    FT_Error      error;
    int           i, j, cnt, subcnt;
    FT_Long       tag_internal, rpos;
    FT_Memory     memory = library->memory;
    FT_Long       temp;
    FT_Long       *offsets_internal;
    FT_RFork_Ref  *ref;


    error = FT_Stream_Seek( stream, map_offset );
    if ( error )
      return error;

    if ( FT_READ_USHORT( cnt ) )
      return error;
    cnt++;

    for ( i = 0; i < cnt; ++i )
    {
      if ( FT_READ_LONG( tag_internal ) ||
           FT_READ_USHORT( subcnt )     ||
           FT_READ_USHORT( rpos )       )
        return error;

      FT_TRACE2(( "Resource tags: %c%c%c%c\n",
                  (char)( 0xff & ( tag_internal >> 24 ) ),
                  (char)( 0xff & ( tag_internal >> 16 ) ),
                  (char)( 0xff & ( tag_internal >>  8 ) ),
                  (char)( 0xff & ( tag_internal >>  0 ) ) ));

      if ( tag_internal == tag )
      {
        *count = subcnt + 1;
        rpos  += map_offset;

        error = FT_Stream_Seek( stream, rpos );
        if ( error )
          return error;

        if ( FT_NEW_ARRAY( ref, *count ) )
          return error;

        for ( j = 0; j < *count; ++j )
        {
          if ( FT_READ_USHORT( ref[j].res_id ) )
            goto Exit;
          if ( FT_STREAM_SKIP( 2 ) ) /* resource name */
            goto Exit;
          if ( FT_READ_LONG( temp ) )
            goto Exit;
          if ( FT_STREAM_SKIP( 4 ) ) /* mbz */
            goto Exit;

          ref[j].offset = temp & 0xFFFFFFL;
        }

        ft_qsort( ref, *count, sizeof ( FT_RFork_Ref ),
                  ( int(*)(const void*, const void*) )
                  ft_raccess_sort_ref_by_id );

        if ( FT_NEW_ARRAY( offsets_internal, *count ) )
          goto Exit;

        /* XXX: duplicated reference ID,
         *      gap between reference IDs are acceptable?
         *      further investigation on Apple implementation is needed.
         */
        for ( j = 0; j < *count; ++j )
          offsets_internal[j] = rdata_pos + ref[j].offset;

        *offsets = offsets_internal;
        error    = FT_Err_Ok;

      Exit:
        FT_FREE( ref );
        return error;
      }
    }

    return FT_Err_Cannot_Open_Resource;
  }


#ifdef FT_CONFIG_OPTION_GUESSING_EMBEDDED_RFORK

  /*************************************************************************/
  /*************************************************************************/
  /*************************************************************************/
  /****                                                                 ****/
  /****                                                                 ****/
  /****                     Guessing functions                          ****/
  /****                                                                 ****/
  /****            When you add a new guessing function,                ****/
  /****           update FT_RACCESS_N_RULES in ftrfork.h.               ****/
  /****                                                                 ****/
  /*************************************************************************/
  /*************************************************************************/
  /*************************************************************************/

  typedef FT_Error
  (*raccess_guess_func)( FT_Library  library,
                         FT_Stream   stream,
                         char       *base_file_name,
                         char      **result_file_name,
                         FT_Long    *result_offset );


  static FT_Error
  raccess_guess_apple_double( FT_Library  library,
                              FT_Stream   stream,
                              char       *base_file_name,
                              char      **result_file_name,
                              FT_Long    *result_offset );

  static FT_Error
  raccess_guess_apple_single( FT_Library  library,
                              FT_Stream   stream,
                              char       *base_file_name,
                              char      **result_file_name,
                              FT_Long    *result_offset );

  static FT_Error
  raccess_guess_darwin_ufs_export( FT_Library  library,
                                   FT_Stream   stream,
                                   char       *base_file_name,
                                   char      **result_file_name,
                                   FT_Long    *result_offset );

  static FT_Error
  raccess_guess_darwin_newvfs( FT_Library  library,
                               FT_Stream   stream,
                               char       *base_file_name,
                               char      **result_file_name,
                               FT_Long    *result_offset );

  static FT_Error
  raccess_guess_darwin_hfsplus( FT_Library  library,
                                FT_Stream   stream,
                                char       *base_file_name,
                                char      **result_file_name,
                                FT_Long    *result_offset );

  static FT_Error
  raccess_guess_vfat( FT_Library  library,
                      FT_Stream   stream,
                      char       *base_file_name,
                      char      **result_file_name,
                      FT_Long    *result_offset );

  static FT_Error
  raccess_guess_linux_cap( FT_Library  library,
                           FT_Stream   stream,
                           char       *base_file_name,
                           char      **result_file_name,
                           FT_Long    *result_offset );

  static FT_Error
  raccess_guess_linux_double( FT_Library  library,
                              FT_Stream   stream,
                              char       *base_file_name,
                              char      **result_file_name,
                              FT_Long    *result_offset );

  static FT_Error
  raccess_guess_linux_netatalk( FT_Library  library,
                                FT_Stream   stream,
                                char       *base_file_name,
                                char      **result_file_name,
                                FT_Long    *result_offset );


  /*************************************************************************/
  /****                                                                 ****/
  /****                       Helper functions                          ****/
  /****                                                                 ****/
  /*************************************************************************/

  static FT_Error
  raccess_guess_apple_generic( FT_Library  library,
                               FT_Stream   stream,
                               char       *base_file_name,
                               FT_Int32    magic,
                               FT_Long    *result_offset );

  static FT_Error
  raccess_guess_linux_double_from_file_name( FT_Library  library,
                                             char *      file_name,
                                             FT_Long    *result_offset );

  static char *
  raccess_make_file_name( FT_Memory    memory,
                          const char  *original_name,
                          const char  *insertion );


  FT_BASE_DEF( void )
  FT_Raccess_Guess( FT_Library  library,
                    FT_Stream   stream,
                    char*       base_name,
                    char      **new_names,
                    FT_Long    *offsets,
                    FT_Error   *errors )
  {
    FT_Long  i;


    raccess_guess_func  funcs[FT_RACCESS_N_RULES] =
    {
      raccess_guess_apple_double,
      raccess_guess_apple_single,
      raccess_guess_darwin_ufs_export,
      raccess_guess_darwin_newvfs,
      raccess_guess_darwin_hfsplus,
      raccess_guess_vfat,
      raccess_guess_linux_cap,
      raccess_guess_linux_double,
      raccess_guess_linux_netatalk,
    };

    for ( i = 0; i < FT_RACCESS_N_RULES; i++ )
    {
      new_names[i] = NULL;
      if ( NULL != stream )
        errors[i] = FT_Stream_Seek( stream, 0 );
      else
        errors[i] = FT_Err_Ok;

      if ( errors[i] )
        continue ;

      errors[i] = (funcs[i])( library, stream, base_name,
                              &(new_names[i]), &(offsets[i]) );
    }

    return;
  }


  static FT_Error
  raccess_guess_apple_double( FT_Library  library,
                              FT_Stream   stream,
                              char       *base_file_name,
                              char      **result_file_name,
                              FT_Long    *result_offset )
  {
    FT_Int32  magic = ( 0x00 << 24 ) |
                      ( 0x05 << 16 ) |
                      ( 0x16 <<  8 ) |
                        0x07;


    *result_file_name = NULL;
    if ( NULL == stream )
      return FT_Err_Cannot_Open_Stream;

    return raccess_guess_apple_generic( library, stream, base_file_name,
                                        magic, result_offset );
  }


  static FT_Error
  raccess_guess_apple_single( FT_Library  library,
                              FT_Stream   stream,
                              char       *base_file_name,
                              char      **result_file_name,
                              FT_Long    *result_offset )
  {
    FT_Int32  magic = ( 0x00 << 24 ) |
                      ( 0x05 << 16 ) |
                      ( 0x16 <<  8 ) |
                        0x00;


    *result_file_name = NULL;
    if ( NULL == stream )
      return FT_Err_Cannot_Open_Stream;

    return raccess_guess_apple_generic( library, stream, base_file_name,
                                        magic, result_offset );
  }


  static FT_Error
  raccess_guess_darwin_ufs_export( FT_Library  library,
                                   FT_Stream   stream,
                                   char       *base_file_name,
                                   char      **result_file_name,
                                   FT_Long    *result_offset )
  {
    char*      newpath;
    FT_Error   error;
    FT_Memory  memory;

    FT_UNUSED( stream );


    memory  = library->memory;
    newpath = raccess_make_file_name( memory, base_file_name, "._" );
    if ( !newpath )
      return FT_Err_Out_Of_Memory;

    error = raccess_guess_linux_double_from_file_name( library, newpath,
                                                       result_offset );
    if ( !error )
      *result_file_name = newpath;
    else
      FT_FREE( newpath );

    return error;
  }


  static FT_Error
  raccess_guess_darwin_hfsplus( FT_Library  library,
                                FT_Stream   stream,
                                char       *base_file_name,
                                char      **result_file_name,
                                FT_Long    *result_offset )
  {
    /*
      Only meaningful on systems with hfs+ drivers (or Macs).
     */
    FT_Error   error;
    char*      newpath;
    FT_Memory  memory;
    FT_Long    base_file_len = ft_strlen( base_file_name );

    FT_UNUSED( stream );


    memory = library->memory;

    if ( base_file_len + 6 > FT_INT_MAX )
      return FT_Err_Array_Too_Large;

    if ( FT_ALLOC( newpath, base_file_len + 6 ) )
      return error;

    FT_MEM_COPY( newpath, base_file_name, base_file_len );
    FT_MEM_COPY( newpath + base_file_len, "/rsrc", 6 );

    *result_file_name = newpath;
    *result_offset    = 0;

    return FT_Err_Ok;
  }


  static FT_Error
  raccess_guess_darwin_newvfs( FT_Library  library,
                               FT_Stream   stream,
                               char       *base_file_name,
                               char      **result_file_name,
                               FT_Long    *result_offset )
  {
    /*
      Only meaningful on systems with Mac OS X (> 10.1).
     */
    FT_Error   error;
    char*      newpath;
    FT_Memory  memory;
    FT_Long    base_file_len = ft_strlen( base_file_name );

    FT_UNUSED( stream );


    memory = library->memory;

    if ( base_file_len + 18 > FT_INT_MAX )
      return FT_Err_Array_Too_Large;

    if ( FT_ALLOC( newpath, base_file_len + 18 ) )
      return error;

    FT_MEM_COPY( newpath, base_file_name, base_file_len );
    FT_MEM_COPY( newpath + base_file_len, "/..namedfork/rsrc", 18 );

    *result_file_name = newpath;
    *result_offset    = 0;

    return FT_Err_Ok;
  }


  static FT_Error
  raccess_guess_vfat( FT_Library  library,
                      FT_Stream   stream,
                      char       *base_file_name,
                      char      **result_file_name,
                      FT_Long    *result_offset )
  {
    char*      newpath;
    FT_Memory  memory;

    FT_UNUSED( stream );


    memory = library->memory;

    newpath = raccess_make_file_name( memory, base_file_name,
                                      "resource.frk/" );
    if ( !newpath )
      return FT_Err_Out_Of_Memory;

    *result_file_name = newpath;
    *result_offset    = 0;

    return FT_Err_Ok;
  }


  static FT_Error
  raccess_guess_linux_cap( FT_Library  library,
                           FT_Stream   stream,
                           char       *base_file_name,
                           char      **result_file_name,
                           FT_Long    *result_offset )
  {
    char*      newpath;
    FT_Memory  memory;

    FT_UNUSED( stream );


    memory = library->memory;

    newpath = raccess_make_file_name( memory, base_file_name, ".resource/" );
    if ( !newpath )
      return FT_Err_Out_Of_Memory;

    *result_file_name = newpath;
    *result_offset    = 0;

    return FT_Err_Ok;
  }


  static FT_Error
  raccess_guess_linux_double( FT_Library  library,
                              FT_Stream   stream,
                              char       *base_file_name,
                              char      **result_file_name,
                              FT_Long    *result_offset )
  {
    char*      newpath;
    FT_Error   error;
    FT_Memory  memory;

    FT_UNUSED( stream );


    memory = library->memory;

    newpath = raccess_make_file_name( memory, base_file_name, "%" );
    if ( !newpath )
      return FT_Err_Out_Of_Memory;

    error = raccess_guess_linux_double_from_file_name( library, newpath,
                                                       result_offset );
    if ( !error )
      *result_file_name = newpath;
    else
      FT_FREE( newpath );

    return error;
  }


  static FT_Error
  raccess_guess_linux_netatalk( FT_Library  library,
                                FT_Stream   stream,
                                char       *base_file_name,
                                char      **result_file_name,
                                FT_Long    *result_offset )
  {
    char*      newpath;
    FT_Error   error;
    FT_Memory  memory;

    FT_UNUSED( stream );


    memory = library->memory;

    newpath = raccess_make_file_name( memory, base_file_name,
                                      ".AppleDouble/" );
    if ( !newpath )
      return FT_Err_Out_Of_Memory;

    error = raccess_guess_linux_double_from_file_name( library, newpath,
                                                       result_offset );
    if ( !error )
      *result_file_name = newpath;
    else
      FT_FREE( newpath );

    return error;
  }


  static FT_Error
  raccess_guess_apple_generic( FT_Library  library,
                               FT_Stream   stream,
                               char       *base_file_name,
                               FT_Int32    magic,
                               FT_Long    *result_offset )
  {
    FT_Int32   magic_from_stream;
    FT_Error   error;
    FT_Int32   version_number = 0;
    FT_UShort  n_of_entries;

    int        i;
    FT_UInt32  entry_id, entry_offset, entry_length = 0;

    const FT_UInt32  resource_fork_entry_id = 0x2;

    FT_UNUSED( library );
    FT_UNUSED( base_file_name );
    FT_UNUSED( version_number );
    FT_UNUSED( entry_length   );


    if ( FT_READ_LONG( magic_from_stream ) )
      return error;
    if ( magic_from_stream != magic )
      return FT_Err_Unknown_File_Format;

    if ( FT_READ_LONG( version_number ) )
      return error;

    /* filler */
    error = FT_Stream_Skip( stream, 16 );
    if ( error )
      return error;

    if ( FT_READ_USHORT( n_of_entries ) )
      return error;
    if ( n_of_entries == 0 )
      return FT_Err_Unknown_File_Format;

    for ( i = 0; i < n_of_entries; i++ )
    {
      if ( FT_READ_LONG( entry_id ) )
        return error;
      if ( entry_id == resource_fork_entry_id )
      {
        if ( FT_READ_LONG( entry_offset ) ||
             FT_READ_LONG( entry_length ) )
          continue;
        *result_offset = entry_offset;

        return FT_Err_Ok;
      }
      else
      {
        error = FT_Stream_Skip( stream, 4 + 4 );    /* offset + length */
        if ( error )
          return error;
      }
    }

    return FT_Err_Unknown_File_Format;
  }


  static FT_Error
  raccess_guess_linux_double_from_file_name( FT_Library  library,
                                             char       *file_name,
                                             FT_Long    *result_offset )
  {
    FT_Open_Args  args2;
    FT_Stream     stream2;
    char *        nouse = NULL;
    FT_Error      error;


    args2.flags    = FT_OPEN_PATHNAME;
    args2.pathname = file_name;
    error = FT_Stream_New( library, &args2, &stream2 );
    if ( error )
      return error;

    error = raccess_guess_apple_double( library, stream2, file_name,
                                        &nouse, result_offset );

    FT_Stream_Free( stream2, 0 );

    return error;
  }


  static char*
  raccess_make_file_name( FT_Memory    memory,
                          const char  *original_name,
                          const char  *insertion )
  {
    char*        new_name;
    char*        tmp;
    const char*  slash;
    unsigned     new_length;
    FT_Error     error = FT_Err_Ok;

    FT_UNUSED( error );


    new_length = ft_strlen( original_name ) + ft_strlen( insertion );
    if ( FT_ALLOC( new_name, new_length + 1 ) )
      return NULL;

    tmp = ft_strrchr( original_name, '/' );
    if ( tmp )
    {
      ft_strncpy( new_name, original_name, tmp - original_name + 1 );
      new_name[tmp - original_name + 1] = '\0';
      slash = tmp + 1;
    }
    else
    {
      slash       = original_name;
      new_name[0] = '\0';
    }

    ft_strcat( new_name, insertion );
    ft_strcat( new_name, slash );

    return new_name;
  }


#else   /* !FT_CONFIG_OPTION_GUESSING_EMBEDDED_RFORK */


  /*************************************************************************/
  /*                  Dummy function; just sets errors                     */
  /*************************************************************************/

  FT_BASE_DEF( void )
  FT_Raccess_Guess( FT_Library  library,
                    FT_Stream   stream,
                    char       *base_name,
                    char      **new_names,
                    FT_Long    *offsets,
                    FT_Error   *errors )
  {
    int  i;

    FT_UNUSED( library );
    FT_UNUSED( stream );
    FT_UNUSED( base_name );


    for ( i = 0; i < FT_RACCESS_N_RULES; i++ )
    {
      new_names[i] = NULL;
      offsets[i]   = 0;
      errors[i]    = FT_Err_Unimplemented_Feature;
    }
  }


#endif  /* !FT_CONFIG_OPTION_GUESSING_EMBEDDED_RFORK */


/* END */<|MERGE_RESOLUTION|>--- conflicted
+++ resolved
@@ -4,11 +4,7 @@
 /*                                                                         */
 /*    Embedded resource forks accessor (body).                             */
 /*                                                                         */
-<<<<<<< HEAD
-/*  Copyright 2004, 2005, 2006, 2007, 2008 by                              */
-=======
 /*  Copyright 2004, 2005, 2006, 2007, 2008, 2009 by                        */
->>>>>>> 77f63d23
 /*  Masatake YAMATO and Redhat K.K.                                        */
 /*                                                                         */
 /*  FT_Raccess_Get_HeaderInfo() and raccess_guess_darwin_hfsplus() are     */
