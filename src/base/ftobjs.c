--- conflicted
+++ resolved
@@ -688,10 +688,6 @@
         /* both `fpgm' and `prep' tables are missing                 */
         if ( ( mode == FT_RENDER_MODE_LIGHT                   &&
                !FT_DRIVER_HINTS_LIGHTLY( driver ) )             ||
-<<<<<<< HEAD
-             face->internal->ignore_unpatented_hinter           ||
-=======
->>>>>>> 2689da54
              ( FT_IS_SFNT( face )                             &&
                ttface->num_locations                          &&
                ttface->max_profile.maxSizeOfInstructions == 0 &&
@@ -1525,8 +1521,6 @@
     if ( error )
       goto Exit;
 
-<<<<<<< HEAD
-=======
     if ( offset > stream->size )
     {
       FT_TRACE2(( "open_face_PS_from_sfnt_stream: invalid table offset\n" ));
@@ -1540,7 +1534,6 @@
       goto Exit;
     }
 
->>>>>>> 2689da54
     error = FT_Stream_Seek( stream, pos + offset );
     if ( error )
       goto Exit;
@@ -1549,12 +1542,8 @@
       goto Exit;
 
     error = FT_Stream_Read( stream, (FT_Byte *)sfnt_ps, length );
-<<<<<<< HEAD
-    if ( error ) {
-=======
     if ( error )
     {
->>>>>>> 2689da54
       FT_FREE( sfnt_ps );
       goto Exit;
     }
@@ -4245,12 +4234,8 @@
 
 
           MD5_Init( &ctx );
-<<<<<<< HEAD
-          MD5_Update( &ctx, bitmap.buffer, rows * pitch );
-=======
           if ( bitmap.buffer )
             MD5_Update( &ctx, bitmap.buffer, rows * pitch );
->>>>>>> 2689da54
           MD5_Final( md5, &ctx );
 
           FT_TRACE3(( "MD5 checksum for %dx%d bitmap:\n"
