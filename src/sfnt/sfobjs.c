/***************************************************************************/
/*                                                                         */
/*  sfobjs.c                                                               */
/*                                                                         */
/*    SFNT object management (base).                                       */
/*                                                                         */
/*  Copyright 1996-2016 by                                                 */
/*  David Turner, Robert Wilhelm, and Werner Lemberg.                      */
/*                                                                         */
/*  This file is part of the FreeType project, and may only be used,       */
/*  modified, and distributed under the terms of the FreeType project      */
/*  license, LICENSE.TXT.  By continuing to use, modify, or distribute     */
/*  this file you indicate that you have read the license and              */
/*  understand and accept it fully.                                        */
/*                                                                         */
/***************************************************************************/


#include <ft2build.h>
#include "sfobjs.h"
#include "ttload.h"
#include "ttcmap.h"
#include "ttkern.h"
#include FT_INTERNAL_SFNT_H
#include FT_INTERNAL_DEBUG_H
#include FT_TRUETYPE_IDS_H
#include FT_TRUETYPE_TAGS_H
#include FT_SERVICE_POSTSCRIPT_CMAPS_H
#include FT_SFNT_NAMES_H
#include FT_GZIP_H
#include "sferrors.h"

#ifdef TT_CONFIG_OPTION_BDF
#include "ttbdf.h"
#endif


  /*************************************************************************/
  /*                                                                       */
  /* The macro FT_COMPONENT is used in trace mode.  It is an implicit      */
  /* parameter of the FT_TRACE() and FT_ERROR() macros, used to print/log  */
  /* messages during execution.                                            */
  /*                                                                       */
#undef  FT_COMPONENT
#define FT_COMPONENT  trace_sfobjs



  /* convert a UTF-16 name entry to ASCII */
  static FT_String*
  tt_name_entry_ascii_from_utf16( TT_NameEntry  entry,
                                  FT_Memory     memory )
  {
    FT_String*  string = NULL;
    FT_UInt     len, code, n;
    FT_Byte*    read   = (FT_Byte*)entry->string;
    FT_Error    error;


    len = (FT_UInt)entry->stringLength / 2;

    if ( FT_NEW_ARRAY( string, len + 1 ) )
      return NULL;

    for ( n = 0; n < len; n++ )
    {
      code = FT_NEXT_USHORT( read );

      if ( code == 0 )
        break;

      if ( code < 32 || code > 127 )
        code = '?';

      string[n] = (char)code;
    }

    string[n] = 0;

    return string;
  }


  /* convert an Apple Roman or symbol name entry to ASCII */
  static FT_String*
  tt_name_entry_ascii_from_other( TT_NameEntry  entry,
                                  FT_Memory     memory )
  {
    FT_String*  string = NULL;
    FT_UInt     len, code, n;
    FT_Byte*    read   = (FT_Byte*)entry->string;
    FT_Error    error;


    len = (FT_UInt)entry->stringLength;

    if ( FT_NEW_ARRAY( string, len + 1 ) )
      return NULL;

    for ( n = 0; n < len; n++ )
    {
      code = *read++;

      if ( code == 0 )
        break;

      if ( code < 32 || code > 127 )
        code = '?';

      string[n] = (char)code;
    }

    string[n] = 0;

    return string;
  }


  typedef FT_String*  (*TT_NameEntry_ConvertFunc)( TT_NameEntry  entry,
                                                   FT_Memory     memory );


  /* documentation is in sfnt.h */

  FT_LOCAL_DEF( FT_Error )
  tt_face_get_name( TT_Face      face,
                    FT_UShort    nameid,
                    FT_String**  name )
  {
    FT_Memory         memory = face->root.memory;
    FT_Error          error  = FT_Err_Ok;
    FT_String*        result = NULL;
    FT_UShort         n;
    TT_NameEntryRec*  rec;
    FT_Int            found_apple         = -1;
    FT_Int            found_apple_roman   = -1;
    FT_Int            found_apple_english = -1;
    FT_Int            found_win           = -1;
    FT_Int            found_unicode       = -1;

    FT_Bool           is_english = 0;

    TT_NameEntry_ConvertFunc  convert;


    FT_ASSERT( name );

    rec = face->name_table.names;
    for ( n = 0; n < face->num_names; n++, rec++ )
    {
      /* According to the OpenType 1.3 specification, only Microsoft or  */
      /* Apple platform IDs might be used in the `name' table.  The      */
      /* `Unicode' platform is reserved for the `cmap' table, and the    */
      /* `ISO' one is deprecated.                                        */
      /*                                                                 */
      /* However, the Apple TrueType specification doesn't say the same  */
      /* thing and goes to suggest that all Unicode `name' table entries */
      /* should be coded in UTF-16 (in big-endian format I suppose).     */
      /*                                                                 */
      if ( rec->nameID == nameid && rec->stringLength > 0 )
      {
        switch ( rec->platformID )
        {
        case TT_PLATFORM_APPLE_UNICODE:
        case TT_PLATFORM_ISO:
          /* there is `languageID' to check there.  We should use this */
          /* field only as a last solution when nothing else is        */
          /* available.                                                */
          /*                                                           */
          found_unicode = n;
          break;

        case TT_PLATFORM_MACINTOSH:
          /* This is a bit special because some fonts will use either    */
          /* an English language id, or a Roman encoding id, to indicate */
          /* the English version of its font name.                       */
          /*                                                             */
          if ( rec->languageID == TT_MAC_LANGID_ENGLISH )
            found_apple_english = n;
          else if ( rec->encodingID == TT_MAC_ID_ROMAN )
            found_apple_roman = n;
          break;

        case TT_PLATFORM_MICROSOFT:
          /* we only take a non-English name when there is nothing */
          /* else available in the font                            */
          /*                                                       */
          if ( found_win == -1 || ( rec->languageID & 0x3FF ) == 0x009 )
          {
            switch ( rec->encodingID )
            {
            case TT_MS_ID_SYMBOL_CS:
            case TT_MS_ID_UNICODE_CS:
            case TT_MS_ID_UCS_4:
              is_english = FT_BOOL( ( rec->languageID & 0x3FF ) == 0x009 );
              found_win  = n;
              break;

            default:
              ;
            }
          }
          break;

        default:
          ;
        }
      }
    }

    found_apple = found_apple_roman;
    if ( found_apple_english >= 0 )
      found_apple = found_apple_english;

    /* some fonts contain invalid Unicode or Macintosh formatted entries; */
    /* we will thus favor names encoded in Windows formats if available   */
    /* (provided it is an English name)                                   */
    /*                                                                    */
    convert = NULL;
    if ( found_win >= 0 && !( found_apple >= 0 && !is_english ) )
    {
      rec = face->name_table.names + found_win;
      switch ( rec->encodingID )
      {
        /* all Unicode strings are encoded using UTF-16BE */
      case TT_MS_ID_UNICODE_CS:
      case TT_MS_ID_SYMBOL_CS:
        convert = tt_name_entry_ascii_from_utf16;
        break;

      case TT_MS_ID_UCS_4:
        /* Apparently, if this value is found in a name table entry, it is */
        /* documented as `full Unicode repertoire'.  Experience with the   */
        /* MsGothic font shipped with Windows Vista shows that this really */
        /* means UTF-16 encoded names (UCS-4 values are only used within   */
        /* charmaps).                                                      */
        convert = tt_name_entry_ascii_from_utf16;
        break;

      default:
        ;
      }
    }
    else if ( found_apple >= 0 )
    {
      rec     = face->name_table.names + found_apple;
      convert = tt_name_entry_ascii_from_other;
    }
    else if ( found_unicode >= 0 )
    {
      rec     = face->name_table.names + found_unicode;
      convert = tt_name_entry_ascii_from_utf16;
    }

    if ( rec && convert )
    {
      if ( rec->string == NULL )
      {
        FT_Stream  stream = face->name_table.stream;


        if ( FT_QNEW_ARRAY ( rec->string, rec->stringLength ) ||
             FT_STREAM_SEEK( rec->stringOffset )              ||
             FT_STREAM_READ( rec->string, rec->stringLength ) )
        {
          FT_FREE( rec->string );
          rec->stringLength = 0;
          result            = NULL;
          goto Exit;
        }
      }

      result = convert( rec, memory );
    }

  Exit:
    *name = result;
    return error;
  }


  static FT_Encoding
  sfnt_find_encoding( int  platform_id,
                      int  encoding_id )
  {
    typedef struct  TEncoding_
    {
      int          platform_id;
      int          encoding_id;
      FT_Encoding  encoding;

    } TEncoding;

    static
    const TEncoding  tt_encodings[] =
    {
      { TT_PLATFORM_ISO,           -1,                  FT_ENCODING_UNICODE },

      { TT_PLATFORM_APPLE_UNICODE, -1,                  FT_ENCODING_UNICODE },

      { TT_PLATFORM_MACINTOSH,     TT_MAC_ID_ROMAN,     FT_ENCODING_APPLE_ROMAN },

      { TT_PLATFORM_MICROSOFT,     TT_MS_ID_SYMBOL_CS,  FT_ENCODING_MS_SYMBOL },
      { TT_PLATFORM_MICROSOFT,     TT_MS_ID_UCS_4,      FT_ENCODING_UNICODE },
      { TT_PLATFORM_MICROSOFT,     TT_MS_ID_UNICODE_CS, FT_ENCODING_UNICODE },
      { TT_PLATFORM_MICROSOFT,     TT_MS_ID_SJIS,       FT_ENCODING_SJIS },
      { TT_PLATFORM_MICROSOFT,     TT_MS_ID_GB2312,     FT_ENCODING_GB2312 },
      { TT_PLATFORM_MICROSOFT,     TT_MS_ID_BIG_5,      FT_ENCODING_BIG5 },
      { TT_PLATFORM_MICROSOFT,     TT_MS_ID_WANSUNG,    FT_ENCODING_WANSUNG },
      { TT_PLATFORM_MICROSOFT,     TT_MS_ID_JOHAB,      FT_ENCODING_JOHAB }
    };

    const TEncoding  *cur, *limit;


    cur   = tt_encodings;
    limit = cur + sizeof ( tt_encodings ) / sizeof ( tt_encodings[0] );

    for ( ; cur < limit; cur++ )
    {
      if ( cur->platform_id == platform_id )
      {
        if ( cur->encoding_id == encoding_id ||
             cur->encoding_id == -1          )
          return cur->encoding;
      }
    }

    return FT_ENCODING_NONE;
  }


#define WRITE_USHORT( p, v )                \
          do                                \
          {                                 \
            *(p)++ = (FT_Byte)( (v) >> 8 ); \
            *(p)++ = (FT_Byte)( (v) >> 0 ); \
                                            \
          } while ( 0 )

#define WRITE_ULONG( p, v )                  \
          do                                 \
          {                                  \
            *(p)++ = (FT_Byte)( (v) >> 24 ); \
            *(p)++ = (FT_Byte)( (v) >> 16 ); \
            *(p)++ = (FT_Byte)( (v) >>  8 ); \
            *(p)++ = (FT_Byte)( (v) >>  0 ); \
                                             \
          } while ( 0 )


  static void
  sfnt_stream_close( FT_Stream  stream )
  {
    FT_Memory  memory = stream->memory;


    FT_FREE( stream->base );

    stream->size  = 0;
    stream->base  = NULL;
    stream->close = NULL;
  }


  FT_CALLBACK_DEF( int )
  compare_offsets( const void*  a,
                   const void*  b )
  {
    WOFF_Table  table1 = *(WOFF_Table*)a;
    WOFF_Table  table2 = *(WOFF_Table*)b;

    FT_ULong  offset1 = table1->Offset;
    FT_ULong  offset2 = table2->Offset;


    if ( offset1 > offset2 )
      return 1;
    else if ( offset1 < offset2 )
      return -1;
    else
      return 0;
  }


  /* Replace `face->root.stream' with a stream containing the extracted */
  /* SFNT of a WOFF font.                                               */

  static FT_Error
  woff_open_font( FT_Stream  stream,
                  TT_Face    face )
  {
    FT_Memory       memory = stream->memory;
    FT_Error        error  = FT_Err_Ok;

    WOFF_HeaderRec  woff;
    WOFF_Table      tables  = NULL;
    WOFF_Table*     indices = NULL;

    FT_ULong        woff_offset;

    FT_Byte*        sfnt        = NULL;
    FT_Stream       sfnt_stream = NULL;

    FT_Byte*        sfnt_header;
    FT_ULong        sfnt_offset;

    FT_Int          nn;
    FT_ULong        old_tag = 0;

    static const FT_Frame_Field  woff_header_fields[] =
    {
#undef  FT_STRUCTURE
#define FT_STRUCTURE  WOFF_HeaderRec

      FT_FRAME_START( 44 ),
        FT_FRAME_ULONG ( signature ),
        FT_FRAME_ULONG ( flavor ),
        FT_FRAME_ULONG ( length ),
        FT_FRAME_USHORT( num_tables ),
        FT_FRAME_USHORT( reserved ),
        FT_FRAME_ULONG ( totalSfntSize ),
        FT_FRAME_USHORT( majorVersion ),
        FT_FRAME_USHORT( minorVersion ),
        FT_FRAME_ULONG ( metaOffset ),
        FT_FRAME_ULONG ( metaLength ),
        FT_FRAME_ULONG ( metaOrigLength ),
        FT_FRAME_ULONG ( privOffset ),
        FT_FRAME_ULONG ( privLength ),
      FT_FRAME_END
    };


    FT_ASSERT( stream == face->root.stream );
    FT_ASSERT( FT_STREAM_POS() == 0 );

    if ( FT_STREAM_READ_FIELDS( woff_header_fields, &woff ) )
      return error;

    /* Make sure we don't recurse back here or hit TTC code. */
    if ( woff.flavor == TTAG_wOFF || woff.flavor == TTAG_ttcf )
      return FT_THROW( Invalid_Table );

    /* Miscellaneous checks. */
    if ( woff.length != stream->size                              ||
         woff.num_tables == 0                                     ||
         44 + woff.num_tables * 20UL >= woff.length               ||
         12 + woff.num_tables * 16UL >= woff.totalSfntSize        ||
         ( woff.totalSfntSize & 3 ) != 0                          ||
         ( woff.metaOffset == 0 && ( woff.metaLength != 0     ||
                                     woff.metaOrigLength != 0 ) ) ||
         ( woff.metaLength != 0 && woff.metaOrigLength == 0 )     ||
         ( woff.privOffset == 0 && woff.privLength != 0 )         )
    {
      FT_ERROR(( "woff_font_open: invalid WOFF header\n" ));
      return FT_THROW( Invalid_Table );
    }

    /* Don't trust `totalSfntSize' before thorough checks. */
    if ( FT_ALLOC( sfnt, 12 + woff.num_tables * 16UL ) ||
         FT_NEW( sfnt_stream )                         )
      goto Exit;

    sfnt_header = sfnt;

    /* Write sfnt header. */
    {
      FT_UInt  searchRange, entrySelector, rangeShift, x;


      x             = woff.num_tables;
      entrySelector = 0;
      while ( x )
      {
        x            >>= 1;
        entrySelector += 1;
      }
      entrySelector--;

      searchRange = ( 1 << entrySelector ) * 16;
      rangeShift  = woff.num_tables * 16 - searchRange;

      WRITE_ULONG ( sfnt_header, woff.flavor );
      WRITE_USHORT( sfnt_header, woff.num_tables );
      WRITE_USHORT( sfnt_header, searchRange );
      WRITE_USHORT( sfnt_header, entrySelector );
      WRITE_USHORT( sfnt_header, rangeShift );
    }

    /* While the entries in the sfnt header must be sorted by the */
    /* tag value, the tables themselves are not.  We thus have to */
    /* sort them by offset and check that they don't overlap.     */

    if ( FT_NEW_ARRAY( tables, woff.num_tables )  ||
         FT_NEW_ARRAY( indices, woff.num_tables ) )
      goto Exit;

    FT_TRACE2(( "\n"
                "  tag    offset    compLen  origLen  checksum\n"
                "  -------------------------------------------\n" ));

    if ( FT_FRAME_ENTER( 20L * woff.num_tables ) )
      goto Exit;

    for ( nn = 0; nn < woff.num_tables; nn++ )
    {
      WOFF_Table  table = tables + nn;

      table->Tag        = FT_GET_TAG4();
      table->Offset     = FT_GET_ULONG();
      table->CompLength = FT_GET_ULONG();
      table->OrigLength = FT_GET_ULONG();
      table->CheckSum   = FT_GET_ULONG();

      FT_TRACE2(( "  %c%c%c%c  %08lx  %08lx  %08lx  %08lx\n",
                  (FT_Char)( table->Tag >> 24 ),
                  (FT_Char)( table->Tag >> 16 ),
                  (FT_Char)( table->Tag >> 8  ),
                  (FT_Char)( table->Tag       ),
                  table->Offset,
                  table->CompLength,
                  table->OrigLength,
                  table->CheckSum ));

      if ( table->Tag <= old_tag )
      {
        FT_FRAME_EXIT();

        FT_ERROR(( "woff_font_open: table tags are not sorted\n" ));
        error = FT_THROW( Invalid_Table );
        goto Exit;
      }

      old_tag     = table->Tag;
      indices[nn] = table;
    }

    FT_FRAME_EXIT();

    /* Sort by offset. */

    ft_qsort( indices,
              woff.num_tables,
              sizeof ( WOFF_Table ),
              compare_offsets );

    /* Check offsets and lengths. */

    woff_offset = 44 + woff.num_tables * 20L;
    sfnt_offset = 12 + woff.num_tables * 16L;

    for ( nn = 0; nn < woff.num_tables; nn++ )
    {
      WOFF_Table  table = indices[nn];


      if ( table->Offset != woff_offset                         ||
           table->CompLength > woff.length                      ||
           table->Offset > woff.length - table->CompLength      ||
           table->OrigLength > woff.totalSfntSize               ||
           sfnt_offset > woff.totalSfntSize - table->OrigLength ||
           table->CompLength > table->OrigLength                )
      {
        FT_ERROR(( "woff_font_open: invalid table offsets\n" ));
        error = FT_THROW( Invalid_Table );
        goto Exit;
      }

      table->OrigOffset = sfnt_offset;

      /* The offsets must be multiples of 4. */
      woff_offset += ( table->CompLength + 3 ) & ~3U;
      sfnt_offset += ( table->OrigLength + 3 ) & ~3U;
    }

    /*
     * Final checks!
     *
     * We don't decode and check the metadata block.
     * We don't check table checksums either.
     * But other than those, I think we implement all
     * `MUST' checks from the spec.
     */

    if ( woff.metaOffset )
    {
      if ( woff.metaOffset != woff_offset                  ||
           woff.metaOffset + woff.metaLength > woff.length )
      {
        FT_ERROR(( "woff_font_open:"
                   " invalid `metadata' offset or length\n" ));
        error = FT_THROW( Invalid_Table );
        goto Exit;
      }

      /* We have padding only ... */
      woff_offset += woff.metaLength;
    }

    if ( woff.privOffset )
    {
      /* ... if it isn't the last block. */
      woff_offset = ( woff_offset + 3 ) & ~3U;

      if ( woff.privOffset != woff_offset                  ||
           woff.privOffset + woff.privLength > woff.length )
      {
        FT_ERROR(( "woff_font_open: invalid `private' offset or length\n" ));
        error = FT_THROW( Invalid_Table );
        goto Exit;
      }

      /* No padding for the last block. */
      woff_offset += woff.privLength;
    }

    if ( sfnt_offset != woff.totalSfntSize ||
         woff_offset != woff.length        )
    {
      FT_ERROR(( "woff_font_open: invalid `sfnt' table structure\n" ));
      error = FT_THROW( Invalid_Table );
      goto Exit;
    }

    /* Now use `totalSfntSize'. */
    if ( FT_REALLOC( sfnt,
                     12 + woff.num_tables * 16UL,
                     woff.totalSfntSize ) )
      goto Exit;

    sfnt_header = sfnt + 12;

    /* Write the tables. */

    for ( nn = 0; nn < woff.num_tables; nn++ )
    {
      WOFF_Table  table = tables + nn;


      /* Write SFNT table entry. */
      WRITE_ULONG( sfnt_header, table->Tag );
      WRITE_ULONG( sfnt_header, table->CheckSum );
      WRITE_ULONG( sfnt_header, table->OrigOffset );
      WRITE_ULONG( sfnt_header, table->OrigLength );

      /* Write table data. */
      if ( FT_STREAM_SEEK( table->Offset )     ||
           FT_FRAME_ENTER( table->CompLength ) )
        goto Exit;

      if ( table->CompLength == table->OrigLength )
      {
        /* Uncompressed data; just copy. */
        ft_memcpy( sfnt + table->OrigOffset,
                   stream->cursor,
                   table->OrigLength );
      }
      else
      {
#ifdef FT_CONFIG_OPTION_USE_ZLIB

        /* Uncompress with zlib. */
        FT_ULong  output_len = table->OrigLength;


        error = FT_Gzip_Uncompress( memory,
                                    sfnt + table->OrigOffset, &output_len,
                                    stream->cursor, table->CompLength );
        if ( error )
          goto Exit;
        if ( output_len != table->OrigLength )
        {
          FT_ERROR(( "woff_font_open: compressed table length mismatch\n" ));
          error = FT_THROW( Invalid_Table );
          goto Exit;
        }

#else /* !FT_CONFIG_OPTION_USE_ZLIB */

        error = FT_THROW( Unimplemented_Feature );
        goto Exit;

#endif /* !FT_CONFIG_OPTION_USE_ZLIB */
      }

      FT_FRAME_EXIT();

      /* We don't check whether the padding bytes in the WOFF file are     */
      /* actually '\0'.  For the output, however, we do set them properly. */
      sfnt_offset = table->OrigOffset + table->OrigLength;
      while ( sfnt_offset & 3 )
      {
        sfnt[sfnt_offset] = '\0';
        sfnt_offset++;
      }
    }

    /* Ok!  Finally ready.  Swap out stream and return. */
    FT_Stream_OpenMemory( sfnt_stream, sfnt, woff.totalSfntSize );
    sfnt_stream->memory = stream->memory;
    sfnt_stream->close  = sfnt_stream_close;

    FT_Stream_Free(
      face->root.stream,
      ( face->root.face_flags & FT_FACE_FLAG_EXTERNAL_STREAM ) != 0 );

    face->root.stream = sfnt_stream;

    face->root.face_flags &= ~FT_FACE_FLAG_EXTERNAL_STREAM;

  Exit:
    FT_FREE( tables );
    FT_FREE( indices );

    if ( error )
    {
      FT_FREE( sfnt );
      FT_Stream_Close( sfnt_stream );
      FT_FREE( sfnt_stream );
    }

    return error;
  }


#undef WRITE_USHORT
#undef WRITE_ULONG


  /* Fill in face->ttc_header.  If the font is not a TTC, it is */
  /* synthesized into a TTC with one offset table.              */
  static FT_Error
  sfnt_open_font( FT_Stream  stream,
                  TT_Face    face )
  {
    FT_Memory  memory = stream->memory;
    FT_Error   error;
    FT_ULong   tag, offset;

    static const FT_Frame_Field  ttc_header_fields[] =
    {
#undef  FT_STRUCTURE
#define FT_STRUCTURE  TTC_HeaderRec

      FT_FRAME_START( 8 ),
        FT_FRAME_LONG( version ),
        FT_FRAME_LONG( count   ),  /* this is ULong in the specs */
      FT_FRAME_END
    };


    face->ttc_header.tag     = 0;
    face->ttc_header.version = 0;
    face->ttc_header.count   = 0;

  retry:
    offset = FT_STREAM_POS();

    if ( FT_READ_ULONG( tag ) )
      return error;

    if ( tag == TTAG_wOFF )
    {
      FT_TRACE2(( "sfnt_open_font: file is a WOFF; synthesizing SFNT\n" ));

      if ( FT_STREAM_SEEK( offset ) )
        return error;

      error = woff_open_font( stream, face );
      if ( error )
        return error;

      /* Swap out stream and retry! */
      stream = face->root.stream;
      goto retry;
    }

    if ( tag != 0x00010000UL &&
         tag != TTAG_ttcf    &&
         tag != TTAG_OTTO    &&
         tag != TTAG_true    &&
         tag != TTAG_typ1    &&
         tag != 0x00020000UL )
    {
      FT_TRACE2(( "  not a font using the SFNT container format\n" ));
      return FT_THROW( Unknown_File_Format );
    }

    face->ttc_header.tag = TTAG_ttcf;

    if ( tag == TTAG_ttcf )
    {
      FT_Int  n;


      FT_TRACE3(( "sfnt_open_font: file is a collection\n" ));

      if ( FT_STREAM_READ_FIELDS( ttc_header_fields, &face->ttc_header ) )
        return error;

      if ( face->ttc_header.count == 0 )
        return FT_THROW( Invalid_Table );

      /* a rough size estimate: let's conservatively assume that there   */
      /* is just a single table info in each subfont header (12 + 16*1 = */
      /* 28 bytes), thus we have (at least) `12 + 4*count' bytes for the */
      /* size of the TTC header plus `28*count' bytes for all subfont    */
      /* headers                                                         */
      if ( (FT_ULong)face->ttc_header.count > stream->size / ( 28 + 4 ) )
        return FT_THROW( Array_Too_Large );

      /* now read the offsets of each font in the file */
      if ( FT_NEW_ARRAY( face->ttc_header.offsets, face->ttc_header.count ) )
        return error;

      if ( FT_FRAME_ENTER( face->ttc_header.count * 4L ) )
        return error;

      for ( n = 0; n < face->ttc_header.count; n++ )
        face->ttc_header.offsets[n] = FT_GET_ULONG();

      FT_FRAME_EXIT();
    }
    else
    {
      FT_TRACE3(( "sfnt_open_font: synthesize TTC\n" ));

      face->ttc_header.version = 1 << 16;
      face->ttc_header.count   = 1;

      if ( FT_NEW( face->ttc_header.offsets ) )
        return error;

      face->ttc_header.offsets[0] = offset;
    }

    return error;
  }


  FT_LOCAL_DEF( FT_Error )
  sfnt_init_face( FT_Stream      stream,
                  TT_Face        face,
                  FT_Int         face_instance_index,
                  FT_Int         num_params,
                  FT_Parameter*  params )
  {
    FT_Error      error;
    FT_Library    library = face->root.driver->root.library;
    SFNT_Service  sfnt;
    FT_Int        face_index;


    /* for now, parameters are unused */
    FT_UNUSED( num_params );
    FT_UNUSED( params );


    sfnt = (SFNT_Service)face->sfnt;
    if ( !sfnt )
    {
      sfnt = (SFNT_Service)FT_Get_Module_Interface( library, "sfnt" );
      if ( !sfnt )
      {
        FT_ERROR(( "sfnt_init_face: cannot access `sfnt' module\n" ));
        return FT_THROW( Missing_Module );
      }

      face->sfnt       = sfnt;
      face->goto_table = sfnt->goto_table;
    }

    FT_FACE_FIND_GLOBAL_SERVICE( face, face->psnames, POSTSCRIPT_CMAPS );

    FT_TRACE2(( "SFNT driver\n" ));

    error = sfnt_open_font( stream, face );
    if ( error )
      return error;

    /* Stream may have changed in sfnt_open_font. */
    stream = face->root.stream;

    FT_TRACE2(( "sfnt_init_face: %08p, %ld\n", face, face_instance_index ));

    face_index = FT_ABS( face_instance_index ) & 0xFFFF;

    if ( face_index >= face->ttc_header.count )
    {
      if ( face_instance_index >= 0 )
        return FT_THROW( Invalid_Argument );
      else
        face_index = 0;
    }

    if ( FT_STREAM_SEEK( face->ttc_header.offsets[face_index] ) )
      return error;

    /* check whether we have a valid TrueType file */
    error = sfnt->load_font_dir( face, stream );
    if ( error )
      return error;

#ifdef TT_CONFIG_OPTION_GX_VAR_SUPPORT
    {
      FT_ULong  fvar_len;

      FT_ULong  version;
      FT_ULong  offset;

      FT_UShort  num_axes;
      FT_UShort  axis_size;
      FT_UShort  num_instances;
      FT_UShort  instance_size;

      FT_Int  instance_index;


      instance_index = FT_ABS( face_instance_index ) >> 16;

      /* test whether current face is a GX font with named instances */
      if ( face->goto_table( face, TTAG_fvar, stream, &fvar_len ) ||
           fvar_len < 20                                          ||
           FT_READ_ULONG( version )                               ||
           FT_READ_USHORT( offset )                               ||
           FT_STREAM_SKIP( 2 )                                    ||
           FT_READ_USHORT( num_axes )                             ||
           FT_READ_USHORT( axis_size )                            ||
           FT_READ_USHORT( num_instances )                        ||
           FT_READ_USHORT( instance_size )                        )
      {
        version       = 0;
        offset        = 0;
        num_axes      = 0;
        axis_size     = 0;
        num_instances = 0;
        instance_size = 0;
      }

      /* check that the data is bound by the table length; */
      /* based on similar code in function `TT_Get_MM_Var' */
      if ( version != 0x00010000UL                    ||
           axis_size != 20                            ||
           num_axes > 0x3FFE                          ||
           instance_size != 4 + 4 * num_axes          ||
           num_instances > 0x7EFF                     ||
           offset                          +
             axis_size * num_axes          +
             instance_size * num_instances > fvar_len )
        num_instances = 0;

<<<<<<< HEAD
=======
      /* we don't support Multiple Master CFFs yet */
      if ( !face->goto_table( face, TTAG_CFF, stream, 0 ) )
        num_instances = 0;

>>>>>>> 2689da54
      /* we support at most 2^15 - 1 instances */
      if ( num_instances >= ( 1U << 15 ) - 1 )
      {
        if ( face_instance_index >= 0 )
          return FT_THROW( Invalid_Argument );
        else
          num_instances = 0;
      }

      /* instance indices in `face_instance_index' start with index 1, */
      /* thus `>' and not `>='                                         */
      if ( instance_index > num_instances )
      {
        if ( face_instance_index >= 0 )
          return FT_THROW( Invalid_Argument );
        else
          num_instances = 0;
      }

      face->root.style_flags = (FT_Long)num_instances << 16;
    }
#endif

    face->root.num_faces  = face->ttc_header.count;
    face->root.face_index = face_instance_index;

    return error;
  }


#define LOAD_( x )                                          \
  do                                                        \
  {                                                         \
    FT_TRACE2(( "`" #x "' " ));                             \
    FT_TRACE3(( "-->\n" ));                                 \
                                                            \
    error = sfnt->load_ ## x( face, stream );               \
                                                            \
    FT_TRACE2(( "%s\n", ( !error )                          \
                        ? "loaded"                          \
                        : FT_ERR_EQ( error, Table_Missing ) \
                          ? "missing"                       \
                          : "failed to load" ));            \
    FT_TRACE3(( "\n" ));                                    \
  } while ( 0 )

#define LOADM_( x, vertical )                               \
  do                                                        \
  {                                                         \
    FT_TRACE2(( "`%s" #x "' ",                              \
                vertical ? "vertical " : "" ));             \
    FT_TRACE3(( "-->\n" ));                                 \
                                                            \
    error = sfnt->load_ ## x( face, stream, vertical );     \
                                                            \
    FT_TRACE2(( "%s\n", ( !error )                          \
                        ? "loaded"                          \
                        : FT_ERR_EQ( error, Table_Missing ) \
                          ? "missing"                       \
                          : "failed to load" ));            \
    FT_TRACE3(( "\n" ));                                    \
  } while ( 0 )

#define GET_NAME( id, field )                                   \
  do                                                            \
  {                                                             \
    error = tt_face_get_name( face, TT_NAME_ID_ ## id, field ); \
    if ( error )                                                \
      goto Exit;                                                \
  } while ( 0 )


  FT_LOCAL_DEF( FT_Error )
  sfnt_load_face( FT_Stream      stream,
                  TT_Face        face,
                  FT_Int         face_instance_index,
                  FT_Int         num_params,
                  FT_Parameter*  params )
  {
    FT_Error      error;
#ifdef TT_CONFIG_OPTION_POSTSCRIPT_NAMES
    FT_Error      psnames_error;
#endif
    FT_Bool       has_outline;
    FT_Bool       is_apple_sbit;
    FT_Bool       is_apple_sbix;
    FT_Bool       ignore_preferred_family    = FALSE;
    FT_Bool       ignore_preferred_subfamily = FALSE;

    SFNT_Service  sfnt = (SFNT_Service)face->sfnt;

    FT_UNUSED( face_instance_index );


    /* Check parameters */

    {
      FT_Int  i;


      for ( i = 0; i < num_params; i++ )
      {
        if ( params[i].tag == FT_PARAM_TAG_IGNORE_PREFERRED_FAMILY )
          ignore_preferred_family = TRUE;
        else if ( params[i].tag == FT_PARAM_TAG_IGNORE_PREFERRED_SUBFAMILY )
          ignore_preferred_subfamily = TRUE;
      }
    }

    /* Load tables */

    /* We now support two SFNT-based bitmapped font formats.  They */
    /* are recognized easily as they do not include a `glyf'       */
    /* table.                                                      */
    /*                                                             */
    /* The first format comes from Apple, and uses a table named   */
    /* `bhed' instead of `head' to store the font header (using    */
    /* the same format).  It also doesn't include horizontal and   */
    /* vertical metrics tables (i.e. `hhea' and `vhea' tables are  */
    /* missing).                                                   */
    /*                                                             */
    /* The other format comes from Microsoft, and is used with     */
    /* WinCE/PocketPC.  It looks like a standard TTF, except that  */
    /* it doesn't contain outlines.                                */
    /*                                                             */

    FT_TRACE2(( "sfnt_load_face: %08p\n\n", face ));

    /* do we have outlines in there? */
#ifdef FT_CONFIG_OPTION_INCREMENTAL
    has_outline = FT_BOOL( face->root.internal->incremental_interface != 0 ||
                           tt_face_lookup_table( face, TTAG_glyf )    != 0 ||
                           tt_face_lookup_table( face, TTAG_CFF )     != 0 );
#else
    has_outline = FT_BOOL( tt_face_lookup_table( face, TTAG_glyf ) != 0 ||
                           tt_face_lookup_table( face, TTAG_CFF )  != 0 );
#endif

    is_apple_sbit = 0;
    is_apple_sbix = !face->goto_table( face, TTAG_sbix, stream, 0 );

    /* Apple 'sbix' color bitmaps are rendered scaled and then the 'glyf'
     * outline rendered on top.  We don't support that yet, so just ignore
     * the 'glyf' outline and advertise it as a bitmap-only font. */
    if ( is_apple_sbix )
      has_outline = FALSE;

    /* if this font doesn't contain outlines, we try to load */
    /* a `bhed' table                                        */
    if ( !has_outline && sfnt->load_bhed )
    {
      LOAD_( bhed );
      is_apple_sbit = FT_BOOL( !error );
    }

    /* load the font header (`head' table) if this isn't an Apple */
    /* sbit font file                                             */
    if ( !is_apple_sbit || is_apple_sbix )
    {
      LOAD_( head );
      if ( error )
        goto Exit;
    }

    if ( face->header.Units_Per_EM == 0 )
    {
      error = FT_THROW( Invalid_Table );

      goto Exit;
    }

    /* the following tables are often not present in embedded TrueType */
    /* fonts within PDF documents, so don't check for them.            */
    LOAD_( maxp );
    LOAD_( cmap );

    /* the following tables are optional in PCL fonts -- */
    /* don't check for errors                            */
    LOAD_( name );
    LOAD_( post );

#ifdef TT_CONFIG_OPTION_POSTSCRIPT_NAMES
    psnames_error = error;
#endif

    /* do not load the metrics headers and tables if this is an Apple */
    /* sbit font file                                                 */
    if ( !is_apple_sbit )
    {
      /* load the `hhea' and `hmtx' tables */
      LOADM_( hhea, 0 );
      if ( !error )
      {
        LOADM_( hmtx, 0 );
        if ( FT_ERR_EQ( error, Table_Missing ) )
        {
          error = FT_THROW( Hmtx_Table_Missing );

#ifdef FT_CONFIG_OPTION_INCREMENTAL
          /* If this is an incrementally loaded font and there are */
          /* overriding metrics, tolerate a missing `hmtx' table.  */
          if ( face->root.internal->incremental_interface          &&
               face->root.internal->incremental_interface->funcs->
                 get_glyph_metrics                                 )
          {
            face->horizontal.number_Of_HMetrics = 0;
            error                               = FT_Err_Ok;
          }
#endif
        }
      }
      else if ( FT_ERR_EQ( error, Table_Missing ) )
      {
        /* No `hhea' table necessary for SFNT Mac fonts. */
        if ( face->format_tag == TTAG_true )
        {
          FT_TRACE2(( "This is an SFNT Mac font.\n" ));

          has_outline = 0;
          error       = FT_Err_Ok;
        }
        else
        {
          error = FT_THROW( Horiz_Header_Missing );

#ifdef FT_CONFIG_OPTION_INCREMENTAL
          /* If this is an incrementally loaded font and there are */
          /* overriding metrics, tolerate a missing `hhea' table.  */
          if ( face->root.internal->incremental_interface          &&
               face->root.internal->incremental_interface->funcs->
                 get_glyph_metrics                                 )
          {
            face->horizontal.number_Of_HMetrics = 0;
            error                               = FT_Err_Ok;
          }
#endif

        }
      }

      if ( error )
        goto Exit;

      /* try to load the `vhea' and `vmtx' tables */
      LOADM_( hhea, 1 );
      if ( !error )
      {
        LOADM_( hmtx, 1 );
        if ( !error )
          face->vertical_info = 1;
      }

      if ( error && FT_ERR_NEQ( error, Table_Missing ) )
        goto Exit;

      LOAD_( os2 );
      if ( error )
      {
        /* we treat the table as missing if there are any errors */
        face->os2.version = 0xFFFFU;
      }
    }

    /* the optional tables */

    /* embedded bitmap support */
    if ( sfnt->load_eblc )
    {
      LOAD_( eblc );
      if ( error )
      {
        /* a font which contains neither bitmaps nor outlines is */
        /* still valid (although rather useless in most cases);  */
        /* however, you can find such stripped fonts in PDFs     */
        if ( FT_ERR_EQ( error, Table_Missing ) )
          error = FT_Err_Ok;
        else
          goto Exit;
      }
    }

    LOAD_( pclt );
    if ( error )
    {
      if ( FT_ERR_NEQ( error, Table_Missing ) )
        goto Exit;

      face->pclt.Version = 0;
    }

    /* consider the kerning and gasp tables as optional */
    LOAD_( gasp );
    LOAD_( kern );

    face->root.num_glyphs = face->max_profile.numGlyphs;

    /* Bit 8 of the `fsSelection' field in the `OS/2' table denotes  */
    /* a WWS-only font face.  `WWS' stands for `weight', width', and */
    /* `slope', a term used by Microsoft's Windows Presentation      */
    /* Foundation (WPF).  This flag has been introduced in version   */
    /* 1.5 of the OpenType specification (May 2008).                 */

    face->root.family_name = NULL;
    face->root.style_name  = NULL;
    if ( face->os2.version != 0xFFFFU && face->os2.fsSelection & 256 )
    {
      if ( !ignore_preferred_family )
        GET_NAME( PREFERRED_FAMILY, &face->root.family_name );
      if ( !face->root.family_name )
        GET_NAME( FONT_FAMILY, &face->root.family_name );

      if ( !ignore_preferred_subfamily )
        GET_NAME( PREFERRED_SUBFAMILY, &face->root.style_name );
      if ( !face->root.style_name )
        GET_NAME( FONT_SUBFAMILY, &face->root.style_name );
    }
    else
    {
      GET_NAME( WWS_FAMILY, &face->root.family_name );
      if ( !face->root.family_name && !ignore_preferred_family )
        GET_NAME( PREFERRED_FAMILY, &face->root.family_name );
      if ( !face->root.family_name )
        GET_NAME( FONT_FAMILY, &face->root.family_name );

      GET_NAME( WWS_SUBFAMILY, &face->root.style_name );
      if ( !face->root.style_name && !ignore_preferred_subfamily )
        GET_NAME( PREFERRED_SUBFAMILY, &face->root.style_name );
      if ( !face->root.style_name )
        GET_NAME( FONT_SUBFAMILY, &face->root.style_name );
    }

    /* now set up root fields */
    {
      FT_Face  root  = &face->root;
      FT_Long  flags = root->face_flags;


      /*********************************************************************/
      /*                                                                   */
      /* Compute face flags.                                               */
      /*                                                                   */
      if ( face->sbit_table_type == TT_SBIT_TABLE_TYPE_CBLC ||
           face->sbit_table_type == TT_SBIT_TABLE_TYPE_SBIX )
        flags |= FT_FACE_FLAG_COLOR;      /* color glyphs */

      if ( has_outline == TRUE )
        flags |= FT_FACE_FLAG_SCALABLE;   /* scalable outlines */

      /* The sfnt driver only supports bitmap fonts natively, thus we */
      /* don't set FT_FACE_FLAG_HINTER.                               */
      flags |= FT_FACE_FLAG_SFNT       |  /* SFNT file format  */
               FT_FACE_FLAG_HORIZONTAL;   /* horizontal data   */

#ifdef TT_CONFIG_OPTION_POSTSCRIPT_NAMES
      if ( !psnames_error                             &&
           face->postscript.FormatType != 0x00030000L )
        flags |= FT_FACE_FLAG_GLYPH_NAMES;
#endif

      /* fixed width font? */
      if ( face->postscript.isFixedPitch )
        flags |= FT_FACE_FLAG_FIXED_WIDTH;

      /* vertical information? */
      if ( face->vertical_info )
        flags |= FT_FACE_FLAG_VERTICAL;

      /* kerning available ? */
      if ( TT_FACE_HAS_KERNING( face ) )
        flags |= FT_FACE_FLAG_KERNING;

#ifdef TT_CONFIG_OPTION_GX_VAR_SUPPORT
      /* Don't bother to load the tables unless somebody asks for them. */
      /* No need to do work which will (probably) not be used.          */
      if ( tt_face_lookup_table( face, TTAG_glyf ) != 0 &&
           tt_face_lookup_table( face, TTAG_fvar ) != 0 &&
           tt_face_lookup_table( face, TTAG_gvar ) != 0 )
        flags |= FT_FACE_FLAG_MULTIPLE_MASTERS;
#endif

      root->face_flags = flags;

      /*********************************************************************/
      /*                                                                   */
      /* Compute style flags.                                              */
      /*                                                                   */

      flags = 0;
      if ( has_outline == TRUE && face->os2.version != 0xFFFFU )
      {
        /* We have an OS/2 table; use the `fsSelection' field.  Bit 9 */
        /* indicates an oblique font face.  This flag has been        */
        /* introduced in version 1.5 of the OpenType specification.   */

        if ( face->os2.fsSelection & 512 )       /* bit 9 */
          flags |= FT_STYLE_FLAG_ITALIC;
        else if ( face->os2.fsSelection & 1 )    /* bit 0 */
          flags |= FT_STYLE_FLAG_ITALIC;

        if ( face->os2.fsSelection & 32 )        /* bit 5 */
          flags |= FT_STYLE_FLAG_BOLD;
      }
      else
      {
        /* this is an old Mac font, use the header field */

        if ( face->header.Mac_Style & 1 )
          flags |= FT_STYLE_FLAG_BOLD;

        if ( face->header.Mac_Style & 2 )
          flags |= FT_STYLE_FLAG_ITALIC;
      }

      root->style_flags |= flags;

      /*********************************************************************/
      /*                                                                   */
      /* Polish the charmaps.                                              */
      /*                                                                   */
      /*   Try to set the charmap encoding according to the platform &     */
      /*   encoding ID of each charmap.                                    */
      /*                                                                   */

      tt_face_build_cmaps( face );  /* ignore errors */


      /* set the encoding fields */
      {
        FT_Int  m;


        for ( m = 0; m < root->num_charmaps; m++ )
        {
          FT_CharMap  charmap = root->charmaps[m];


          charmap->encoding = sfnt_find_encoding( charmap->platform_id,
                                                  charmap->encoding_id );

#if 0
          if ( root->charmap     == NULL &&
               charmap->encoding == FT_ENCODING_UNICODE )
          {
            /* set 'root->charmap' to the first Unicode encoding we find */
            root->charmap = charmap;
          }
#endif
        }
      }

#ifdef TT_CONFIG_OPTION_EMBEDDED_BITMAPS

      /*
       *  Now allocate the root array of FT_Bitmap_Size records and
       *  populate them.  Unfortunately, it isn't possible to indicate bit
       *  depths in the FT_Bitmap_Size record.  This is a design error.
       */
      {
        FT_UInt  count;


        count = face->sbit_num_strikes;

        if ( count > 0 )
        {
          FT_Memory        memory   = face->root.stream->memory;
          FT_UShort        em_size  = face->header.Units_Per_EM;
          FT_Short         avgwidth = face->os2.xAvgCharWidth;
          FT_Size_Metrics  metrics;

          FT_UInt*  sbit_strike_map = NULL;
          FT_UInt   strike_idx, bsize_idx;


          if ( em_size == 0 || face->os2.version == 0xFFFFU )
          {
            avgwidth = 1;
            em_size = 1;
          }

          /* to avoid invalid strike data in the `available_sizes' field */
          /* of `FT_Face', we map `available_sizes' indices to strike    */
          /* indices                                                     */
          if ( FT_NEW_ARRAY( root->available_sizes, count ) ||
               FT_NEW_ARRAY( sbit_strike_map, count ) )
            goto Exit;

          bsize_idx = 0;
          for ( strike_idx = 0; strike_idx < count; strike_idx++ )
          {
            FT_Bitmap_Size*  bsize = root->available_sizes + bsize_idx;


            error = sfnt->load_strike_metrics( face, strike_idx, &metrics );
            if ( error )
              continue;

            bsize->height = (FT_Short)( metrics.height >> 6 );
            bsize->width  = (FT_Short)(
              ( avgwidth * metrics.x_ppem + em_size / 2 ) / em_size );

            bsize->x_ppem = metrics.x_ppem << 6;
            bsize->y_ppem = metrics.y_ppem << 6;

            /* assume 72dpi */
            bsize->size   = metrics.y_ppem << 6;

            /* only use strikes with valid PPEM values */
            if ( bsize->x_ppem && bsize->y_ppem )
              sbit_strike_map[bsize_idx++] = strike_idx;
          }

          /* reduce array size to the actually used elements */
          (void)FT_RENEW_ARRAY( sbit_strike_map, count, bsize_idx );

          /* from now on, all strike indices are mapped */
          /* using `sbit_strike_map'                    */
          if ( bsize_idx )
          {
            face->sbit_strike_map = sbit_strike_map;

            root->face_flags     |= FT_FACE_FLAG_FIXED_SIZES;
            root->num_fixed_sizes = (FT_Int)bsize_idx;
          }
        }
      }

#endif /* TT_CONFIG_OPTION_EMBEDDED_BITMAPS */

      /* a font with no bitmaps and no outlines is scalable; */
      /* it has only empty glyphs then                       */
      if ( !FT_HAS_FIXED_SIZES( root ) && !FT_IS_SCALABLE( root ) )
        root->face_flags |= FT_FACE_FLAG_SCALABLE;


      /*********************************************************************/
      /*                                                                   */
      /*  Set up metrics.                                                  */
      /*                                                                   */
      if ( FT_IS_SCALABLE( root ) )
      {
        /* XXX What about if outline header is missing */
        /*     (e.g. sfnt wrapped bitmap)?             */
        root->bbox.xMin    = face->header.xMin;
        root->bbox.yMin    = face->header.yMin;
        root->bbox.xMax    = face->header.xMax;
        root->bbox.yMax    = face->header.yMax;
        root->units_per_EM = face->header.Units_Per_EM;


        /* XXX: Computing the ascender/descender/height is very different */
        /*      from what the specification tells you.  Apparently, we    */
        /*      must be careful because                                   */
        /*                                                                */
        /*      - not all fonts have an OS/2 table; in this case, we take */
        /*        the values in the horizontal header.  However, these    */
        /*        values very often are not reliable.                     */
        /*                                                                */
        /*      - otherwise, the correct typographic values are in the    */
        /*        sTypoAscender, sTypoDescender & sTypoLineGap fields.    */
        /*                                                                */
        /*        However, certain fonts have these fields set to 0.      */
        /*        Rather, they have usWinAscent & usWinDescent correctly  */
        /*        set (but with different values).                        */
        /*                                                                */
        /*      As an example, Arial Narrow is implemented through four   */
        /*      files ARIALN.TTF, ARIALNI.TTF, ARIALNB.TTF & ARIALNBI.TTF */
        /*                                                                */
        /*      Strangely, all fonts have the same values in their        */
        /*      sTypoXXX fields, except ARIALNB which sets them to 0.     */
        /*                                                                */
        /*      On the other hand, they all have different                */
        /*      usWinAscent/Descent values -- as a conclusion, the OS/2   */
        /*      table cannot be used to compute the text height reliably! */
        /*                                                                */

        /* The ascender and descender are taken from the `hhea' table. */
        /* If zero, they are taken from the `OS/2' table.              */

        root->ascender  = face->horizontal.Ascender;
        root->descender = face->horizontal.Descender;

        root->height = root->ascender - root->descender +
                       face->horizontal.Line_Gap;

        if ( !( root->ascender || root->descender ) )
        {
          if ( face->os2.version != 0xFFFFU )
          {
            if ( face->os2.sTypoAscender || face->os2.sTypoDescender )
            {
              root->ascender  = face->os2.sTypoAscender;
              root->descender = face->os2.sTypoDescender;

              root->height = root->ascender - root->descender +
                             face->os2.sTypoLineGap;
            }
            else
            {
              root->ascender  =  (FT_Short)face->os2.usWinAscent;
              root->descender = -(FT_Short)face->os2.usWinDescent;

              root->height = root->ascender - root->descender;
            }
          }
        }

        root->max_advance_width  =
          (FT_Short)face->horizontal.advance_Width_Max;
        root->max_advance_height =
          (FT_Short)( face->vertical_info ? face->vertical.advance_Height_Max
                                          : root->height );

        /* See http://www.microsoft.com/OpenType/OTSpec/post.htm -- */
        /* Adjust underline position from top edge to centre of     */
        /* stroke to convert TrueType meaning to FreeType meaning.  */
        root->underline_position  = face->postscript.underlinePosition -
                                    face->postscript.underlineThickness / 2;
        root->underline_thickness = face->postscript.underlineThickness;
      }

    }

  Exit:
    FT_TRACE2(( "sfnt_load_face: done\n" ));

    return error;
  }


#undef LOAD_
#undef LOADM_
#undef GET_NAME


  FT_LOCAL_DEF( void )
  sfnt_done_face( TT_Face  face )
  {
    FT_Memory     memory;
    SFNT_Service  sfnt;


    if ( !face )
      return;

    memory = face->root.memory;
    sfnt   = (SFNT_Service)face->sfnt;

    if ( sfnt )
    {
      /* destroy the postscript names table if it is loaded */
      if ( sfnt->free_psnames )
        sfnt->free_psnames( face );

      /* destroy the embedded bitmaps table if it is loaded */
      if ( sfnt->free_eblc )
        sfnt->free_eblc( face );
    }

#ifdef TT_CONFIG_OPTION_BDF
    /* freeing the embedded BDF properties */
    tt_face_free_bdf_props( face );
#endif

    /* freeing the kerning table */
    tt_face_done_kern( face );

    /* freeing the collection table */
    FT_FREE( face->ttc_header.offsets );
    face->ttc_header.count = 0;

    /* freeing table directory */
    FT_FREE( face->dir_tables );
    face->num_tables = 0;

    {
      FT_Stream  stream = FT_FACE_STREAM( face );


      /* simply release the 'cmap' table frame */
      FT_FRAME_RELEASE( face->cmap_table );
      face->cmap_size = 0;
    }

    /* freeing the horizontal metrics */
    {
      FT_Stream  stream = FT_FACE_STREAM( face );


      FT_FRAME_RELEASE( face->horz_metrics );
      FT_FRAME_RELEASE( face->vert_metrics );
      face->horz_metrics_size = 0;
      face->vert_metrics_size = 0;
    }

    /* freeing the vertical ones, if any */
    if ( face->vertical_info )
    {
      FT_FREE( face->vertical.long_metrics  );
      FT_FREE( face->vertical.short_metrics );
      face->vertical_info = 0;
    }

    /* freeing the gasp table */
    FT_FREE( face->gasp.gaspRanges );
    face->gasp.numRanges = 0;

    /* freeing the name table */
    if ( sfnt )
      sfnt->free_name( face );

    /* freeing family and style name */
    FT_FREE( face->root.family_name );
    FT_FREE( face->root.style_name );

    /* freeing sbit size table */
    FT_FREE( face->root.available_sizes );
    FT_FREE( face->sbit_strike_map );
    face->root.num_fixed_sizes = 0;

    FT_FREE( face->postscript_name );

    face->sfnt = NULL;
  }


/* END */<|MERGE_RESOLUTION|>--- conflicted
+++ resolved
@@ -949,13 +949,10 @@
              instance_size * num_instances > fvar_len )
         num_instances = 0;
 
-<<<<<<< HEAD
-=======
       /* we don't support Multiple Master CFFs yet */
       if ( !face->goto_table( face, TTAG_CFF, stream, 0 ) )
         num_instances = 0;
 
->>>>>>> 2689da54
       /* we support at most 2^15 - 1 instances */
       if ( num_instances >= ( 1U << 15 ) - 1 )
       {
