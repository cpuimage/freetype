/***************************************************************************/
/*                                                                         */
/*  ttload.c                                                               */
/*                                                                         */
/*    Load the basic TrueType tables, i.e., tables that can be either in   */
/*    TTF or OTF fonts (body).                                             */
/*                                                                         */
/*  Copyright 1996-2016 by                                                 */
/*  David Turner, Robert Wilhelm, and Werner Lemberg.                      */
/*                                                                         */
/*  This file is part of the FreeType project, and may only be used,       */
/*  modified, and distributed under the terms of the FreeType project      */
/*  license, LICENSE.TXT.  By continuing to use, modify, or distribute     */
/*  this file you indicate that you have read the license and              */
/*  understand and accept it fully.                                        */
/*                                                                         */
/***************************************************************************/


#include <ft2build.h>
#include FT_INTERNAL_DEBUG_H
#include FT_INTERNAL_STREAM_H
#include FT_TRUETYPE_TAGS_H
#include "ttload.h"

#include "sferrors.h"


  /*************************************************************************/
  /*                                                                       */
  /* The macro FT_COMPONENT is used in trace mode.  It is an implicit      */
  /* parameter of the FT_TRACE() and FT_ERROR() macros, used to print/log  */
  /* messages during execution.                                            */
  /*                                                                       */
#undef  FT_COMPONENT
#define FT_COMPONENT  trace_ttload


  /*************************************************************************/
  /*                                                                       */
  /* <Function>                                                            */
  /*    tt_face_lookup_table                                               */
  /*                                                                       */
  /* <Description>                                                         */
  /*    Looks for a TrueType table by name.                                */
  /*                                                                       */
  /* <Input>                                                               */
  /*    face :: A face object handle.                                      */
  /*                                                                       */
  /*    tag  :: The searched tag.                                          */
  /*                                                                       */
  /* <Return>                                                              */
  /*    A pointer to the table directory entry.  0 if not found.           */
  /*                                                                       */
  FT_LOCAL_DEF( TT_Table  )
  tt_face_lookup_table( TT_Face   face,
                        FT_ULong  tag  )
  {
    TT_Table  entry;
    TT_Table  limit;
#ifdef FT_DEBUG_LEVEL_TRACE
    FT_Bool   zero_length = FALSE;
#endif


    FT_TRACE4(( "tt_face_lookup_table: %08p, `%c%c%c%c' -- ",
                face,
                (FT_Char)( tag >> 24 ),
                (FT_Char)( tag >> 16 ),
                (FT_Char)( tag >> 8  ),
                (FT_Char)( tag       ) ));

    entry = face->dir_tables;
    limit = entry + face->num_tables;

    for ( ; entry < limit; entry++ )
    {
      /* For compatibility with Windows, we consider    */
      /* zero-length tables the same as missing tables. */
      if ( entry->Tag == tag )
      {
        if ( entry->Length != 0 )
        {
          FT_TRACE4(( "found table.\n" ));
          return entry;
        }
#ifdef FT_DEBUG_LEVEL_TRACE
        zero_length = TRUE;
#endif
      }
    }

#ifdef FT_DEBUG_LEVEL_TRACE
    if ( zero_length )
      FT_TRACE4(( "ignoring empty table\n" ));
    else
      FT_TRACE4(( "could not find table\n" ));
#endif

    return NULL;
  }


  /*************************************************************************/
  /*                                                                       */
  /* <Function>                                                            */
  /*    tt_face_goto_table                                                 */
  /*                                                                       */
  /* <Description>                                                         */
  /*    Looks for a TrueType table by name, then seek a stream to it.      */
  /*                                                                       */
  /* <Input>                                                               */
  /*    face   :: A face object handle.                                    */
  /*                                                                       */
  /*    tag    :: The searched tag.                                        */
  /*                                                                       */
  /*    stream :: The stream to seek when the table is found.              */
  /*                                                                       */
  /* <Output>                                                              */
  /*    length :: The length of the table if found, undefined otherwise.   */
  /*                                                                       */
  /* <Return>                                                              */
  /*    FreeType error code.  0 means success.                             */
  /*                                                                       */
  FT_LOCAL_DEF( FT_Error )
  tt_face_goto_table( TT_Face    face,
                      FT_ULong   tag,
                      FT_Stream  stream,
                      FT_ULong*  length )
  {
    TT_Table  table;
    FT_Error  error;


    table = tt_face_lookup_table( face, tag );
    if ( table )
    {
      if ( length )
        *length = table->Length;

      if ( FT_STREAM_SEEK( table->Offset ) )
        goto Exit;
    }
    else
      error = FT_THROW( Table_Missing );

  Exit:
    return error;
  }


  /* Here, we                                                         */
  /*                                                                  */
  /* - check that `num_tables' is valid (and adjust it if necessary); */
  /*   also return the number of valid table entries                  */
  /*                                                                  */
  /* - look for a `head' table, check its size, and parse it to check */
  /*   whether its `magic' field is correctly set                     */
  /*                                                                  */
  /* - errors (except errors returned by stream handling)             */
  /*                                                                  */
  /*     SFNT_Err_Unknown_File_Format:                                */
  /*       no table is defined in directory, it is not sfnt-wrapped   */
  /*       data                                                       */
  /*     SFNT_Err_Table_Missing:                                      */
  /*       table directory is valid, but essential tables             */
  /*       (head/bhed/SING) are missing                               */
  /*                                                                  */
  static FT_Error
  check_table_dir( SFNT_Header  sfnt,
                   FT_Stream    stream,
                   FT_UShort*   valid )
  {
    FT_Error   error;
    FT_UShort  nn, valid_entries = 0;
    FT_UInt    has_head = 0, has_sing = 0, has_meta = 0;
    FT_ULong   offset = sfnt->offset + 12;

    static const FT_Frame_Field  table_dir_entry_fields[] =
    {
#undef  FT_STRUCTURE
#define FT_STRUCTURE  TT_TableRec

      FT_FRAME_START( 16 ),
        FT_FRAME_ULONG( Tag ),
        FT_FRAME_ULONG( CheckSum ),
        FT_FRAME_ULONG( Offset ),
        FT_FRAME_ULONG( Length ),
      FT_FRAME_END
    };


    if ( FT_STREAM_SEEK( offset ) )
      goto Exit;

    for ( nn = 0; nn < sfnt->num_tables; nn++ )
    {
      TT_TableRec  table;


      if ( FT_STREAM_READ_FIELDS( table_dir_entry_fields, &table ) )
      {
        nn--;
        FT_TRACE2(( "check_table_dir:"
                    " can read only %d table%s in font (instead of %d)\n",
                    nn, nn == 1 ? "" : "s", sfnt->num_tables ));
        sfnt->num_tables = nn;
        break;
      }

      /* we ignore invalid tables */

      if ( table.Offset > stream->size )
      {
        FT_TRACE2(( "check_table_dir: table entry %d invalid\n", nn ));
        continue;
      }
      else if ( table.Length > stream->size - table.Offset )
      {
        /* Some tables have such a simple structure that clipping its     */
        /* contents is harmless.  This also makes FreeType less sensitive */
        /* to invalid table lengths (which programs like Acroread seem to */
        /* ignore in general).                                            */

        if ( table.Tag == TTAG_hmtx ||
             table.Tag == TTAG_vmtx )
          valid_entries++;
        else
        {
          FT_TRACE2(( "check_table_dir: table entry %d invalid\n", nn ));
          continue;
        }
      }
      else
        valid_entries++;

      if ( table.Tag == TTAG_head || table.Tag == TTAG_bhed )
      {
        FT_UInt32  magic;


#ifndef TT_CONFIG_OPTION_EMBEDDED_BITMAPS
        if ( table.Tag == TTAG_head )
#endif
          has_head = 1;

        /*
         * The table length should be 0x36, but certain font tools make it
         * 0x38, so we will just check that it is greater.
         *
         * Note that according to the specification, the table must be
         * padded to 32-bit lengths, but this doesn't apply to the value of
         * its `Length' field!
         *
         */
        if ( table.Length < 0x36 )
        {
          FT_TRACE2(( "check_table_dir:"
                      " `head' or `bhed' table too small\n" ));
          error = FT_THROW( Table_Missing );
          goto Exit;
        }

        if ( FT_STREAM_SEEK( table.Offset + 12 ) ||
             FT_READ_ULONG( magic )              )
          goto Exit;

        if ( magic != 0x5F0F3CF5UL )
          FT_TRACE2(( "check_table_dir:"
                      " invalid magic number in `head' or `bhed' table\n"));

        if ( FT_STREAM_SEEK( offset + ( nn + 1 ) * 16 ) )
          goto Exit;
      }
      else if ( table.Tag == TTAG_SING )
        has_sing = 1;
      else if ( table.Tag == TTAG_META )
        has_meta = 1;
    }

    *valid = valid_entries;

    if ( !valid_entries )
    {
      FT_TRACE2(( "check_table_dir: no valid tables found\n" ));
      error = FT_THROW( Unknown_File_Format );
      goto Exit;
    }

    /* if `sing' and `meta' tables are present, there is no `head' table */
    if ( has_head || ( has_sing && has_meta ) )
    {
      error = FT_Err_Ok;
      goto Exit;
    }
    else
    {
      FT_TRACE2(( "check_table_dir:" ));
#ifdef TT_CONFIG_OPTION_EMBEDDED_BITMAPS
      FT_TRACE2(( " neither `head', `bhed', nor `sing' table found\n" ));
#else
      FT_TRACE2(( " neither `head' nor `sing' table found\n" ));
#endif
      error = FT_THROW( Table_Missing );
    }

  Exit:
    return error;
  }


  /*************************************************************************/
  /*                                                                       */
  /* <Function>                                                            */
  /*    tt_face_load_font_dir                                              */
  /*                                                                       */
  /* <Description>                                                         */
  /*    Loads the header of a SFNT font file.                              */
  /*                                                                       */
  /* <Input>                                                               */
  /*    face       :: A handle to the target face object.                  */
  /*                                                                       */
  /*    stream     :: The input stream.                                    */
  /*                                                                       */
  /* <Output>                                                              */
  /*    sfnt       :: The SFNT header.                                     */
  /*                                                                       */
  /* <Return>                                                              */
  /*    FreeType error code.  0 means success.                             */
  /*                                                                       */
  /* <Note>                                                                */
  /*    The stream cursor must be at the beginning of the font directory.  */
  /*                                                                       */
  FT_LOCAL_DEF( FT_Error )
  tt_face_load_font_dir( TT_Face    face,
                         FT_Stream  stream )
  {
    SFNT_HeaderRec  sfnt;
    FT_Error        error;
    FT_Memory       memory = stream->memory;
    FT_UShort       nn, valid_entries;

    static const FT_Frame_Field  offset_table_fields[] =
    {
#undef  FT_STRUCTURE
#define FT_STRUCTURE  SFNT_HeaderRec

      FT_FRAME_START( 8 ),
        FT_FRAME_USHORT( num_tables ),
        FT_FRAME_USHORT( search_range ),
        FT_FRAME_USHORT( entry_selector ),
        FT_FRAME_USHORT( range_shift ),
      FT_FRAME_END
    };


    FT_TRACE2(( "tt_face_load_font_dir: %08p\n", face ));

    /* read the offset table */

    sfnt.offset = FT_STREAM_POS();

    if ( FT_READ_ULONG( sfnt.format_tag )                    ||
         FT_STREAM_READ_FIELDS( offset_table_fields, &sfnt ) )
      goto Exit;

    /* many fonts don't have these fields set correctly */
#if 0
    if ( sfnt.search_range != 1 << ( sfnt.entry_selector + 4 )        ||
         sfnt.search_range + sfnt.range_shift != sfnt.num_tables << 4 )
      return FT_THROW( Unknown_File_Format );
#endif

    /* load the table directory */

    FT_TRACE2(( "-- Number of tables: %10u\n",    sfnt.num_tables ));
    FT_TRACE2(( "-- Format version:   0x%08lx\n", sfnt.format_tag ));

    if ( sfnt.format_tag != TTAG_OTTO )
    {
      /* check first */
      error = check_table_dir( &sfnt, stream, &valid_entries );
      if ( error )
      {
        FT_TRACE2(( "tt_face_load_font_dir:"
                    " invalid table directory for TrueType\n" ));
        goto Exit;
      }
    }
    else
      valid_entries = sfnt.num_tables;

    face->num_tables = valid_entries;
    face->format_tag = sfnt.format_tag;

    if ( FT_QNEW_ARRAY( face->dir_tables, face->num_tables ) )
      goto Exit;

    if ( FT_STREAM_SEEK( sfnt.offset + 12 )      ||
         FT_FRAME_ENTER( sfnt.num_tables * 16L ) )
      goto Exit;

    FT_TRACE2(( "\n"
                "  tag    offset    length   checksum\n"
                "  ----------------------------------\n" ));

    valid_entries = 0;
    for ( nn = 0; nn < sfnt.num_tables; nn++ )
    {
      TT_TableRec  entry;
      FT_UShort    i;
      FT_Bool      duplicate;


      entry.Tag      = FT_GET_TAG4();
      entry.CheckSum = FT_GET_ULONG();
      entry.Offset   = FT_GET_ULONG();
      entry.Length   = FT_GET_ULONG();

      /* ignore invalid tables that can't be sanitized */

      if ( entry.Offset > stream->size )
        continue;
      else if ( entry.Length > stream->size - entry.Offset )
      {
        if ( entry.Tag == TTAG_hmtx ||
             entry.Tag == TTAG_vmtx )
        {
#ifdef FT_DEBUG_LEVEL_TRACE
          FT_ULong  old_length = entry.Length;
#endif


          /* make metrics table length a multiple of 4 */
          entry.Length = ( stream->size - entry.Offset ) & ~3U;

          FT_TRACE2(( "  %c%c%c%c  %08lx  %08lx  %08lx"
                      " (sanitized; original length %08lx)",
                      (FT_Char)( entry.Tag >> 24 ),
                      (FT_Char)( entry.Tag >> 16 ),
                      (FT_Char)( entry.Tag >> 8  ),
                      (FT_Char)( entry.Tag       ),
                      entry.Offset,
                      entry.Length,
                      entry.CheckSum,
                      old_length ));
        }
        else
          continue;
      }
#ifdef FT_DEBUG_LEVEL_TRACE
<<<<<<< HEAD
      else
        FT_TRACE2(( "  %c%c%c%c  %08lx  %08lx  %08lx",
                    (FT_Char)( entry.Tag >> 24 ),
                    (FT_Char)( entry.Tag >> 16 ),
                    (FT_Char)( entry.Tag >> 8  ),
                    (FT_Char)( entry.Tag       ),
                    entry.Offset,
                    entry.Length,
                    entry.CheckSum ));
#endif

      /* ignore duplicate tables – the first one wins */
      duplicate = 0;
      for ( i = 0; i < valid_entries; i++ )
      {
        if ( face->dir_tables[i].Tag == entry.Tag )
        {
          duplicate = 1;
          break;
        }
      }
      if ( duplicate )
      {
        FT_TRACE2(( "  (duplicate, ignored)\n" ));
        continue;
      }
=======
>>>>>>> 2689da54
      else
        FT_TRACE2(( "  %c%c%c%c  %08lx  %08lx  %08lx",
                    (FT_Char)( entry.Tag >> 24 ),
                    (FT_Char)( entry.Tag >> 16 ),
                    (FT_Char)( entry.Tag >> 8  ),
                    (FT_Char)( entry.Tag       ),
                    entry.Offset,
                    entry.Length,
                    entry.CheckSum ));
#endif

      /* ignore duplicate tables – the first one wins */
      duplicate = 0;
      for ( i = 0; i < valid_entries; i++ )
      {
<<<<<<< HEAD
=======
        if ( face->dir_tables[i].Tag == entry.Tag )
        {
          duplicate = 1;
          break;
        }
      }
      if ( duplicate )
      {
        FT_TRACE2(( "  (duplicate, ignored)\n" ));
        continue;
      }
      else
      {
>>>>>>> 2689da54
        FT_TRACE2(( "\n" ));

        /* we finally have a valid entry */
        face->dir_tables[valid_entries++] = entry;
      }
    }

    /* final adjustment to number of tables */
    face->num_tables = valid_entries;

    FT_FRAME_EXIT();

    FT_TRACE2(( "table directory loaded\n\n" ));

  Exit:
    return error;
  }


  /*************************************************************************/
  /*                                                                       */
  /* <Function>                                                            */
  /*    tt_face_load_any                                                   */
  /*                                                                       */
  /* <Description>                                                         */
  /*    Loads any font table into client memory.                           */
  /*                                                                       */
  /* <Input>                                                               */
  /*    face   :: The face object to look for.                             */
  /*                                                                       */
  /*    tag    :: The tag of table to load.  Use the value 0 if you want   */
  /*              to access the whole font file, else set this parameter   */
  /*              to a valid TrueType table tag that you can forge with    */
  /*              the MAKE_TT_TAG macro.                                   */
  /*                                                                       */
  /*    offset :: The starting offset in the table (or the file if         */
  /*              tag == 0).                                               */
  /*                                                                       */
  /*    length :: The address of the decision variable:                    */
  /*                                                                       */
  /*                If length == NULL:                                     */
  /*                  Loads the whole table.  Returns an error if          */
  /*                  `offset' == 0!                                       */
  /*                                                                       */
  /*                If *length == 0:                                       */
  /*                  Exits immediately; returning the length of the given */
  /*                  table or of the font file, depending on the value of */
  /*                  `tag'.                                               */
  /*                                                                       */
  /*                If *length != 0:                                       */
  /*                  Loads the next `length' bytes of table or font,      */
  /*                  starting at offset `offset' (in table or font too).  */
  /*                                                                       */
  /* <Output>                                                              */
  /*    buffer :: The address of target buffer.                            */
  /*                                                                       */
  /* <Return>                                                              */
  /*    FreeType error code.  0 means success.                             */
  /*                                                                       */
  FT_LOCAL_DEF( FT_Error )
  tt_face_load_any( TT_Face    face,
                    FT_ULong   tag,
                    FT_Long    offset,
                    FT_Byte*   buffer,
                    FT_ULong*  length )
  {
    FT_Error   error;
    FT_Stream  stream;
    TT_Table   table;
    FT_ULong   size;


    if ( tag != 0 )
    {
      /* look for tag in font directory */
      table = tt_face_lookup_table( face, tag );
      if ( !table )
      {
        error = FT_THROW( Table_Missing );
        goto Exit;
      }

      offset += table->Offset;
      size    = table->Length;
    }
    else
      /* tag == 0 -- the user wants to access the font file directly */
      size = face->root.stream->size;

    if ( length && *length == 0 )
    {
      *length = size;

      return FT_Err_Ok;
    }

    if ( length )
      size = *length;

    stream = face->root.stream;
    /* the `if' is syntactic sugar for picky compilers */
    if ( FT_STREAM_READ_AT( offset, buffer, size ) )
      goto Exit;

  Exit:
    return error;
  }


  /*************************************************************************/
  /*                                                                       */
  /* <Function>                                                            */
  /*    tt_face_load_generic_header                                        */
  /*                                                                       */
  /* <Description>                                                         */
  /*    Loads the TrueType table `head' or `bhed'.                         */
  /*                                                                       */
  /* <Input>                                                               */
  /*    face   :: A handle to the target face object.                      */
  /*                                                                       */
  /*    stream :: The input stream.                                        */
  /*                                                                       */
  /* <Return>                                                              */
  /*    FreeType error code.  0 means success.                             */
  /*                                                                       */
  static FT_Error
  tt_face_load_generic_header( TT_Face    face,
                               FT_Stream  stream,
                               FT_ULong   tag )
  {
    FT_Error    error;
    TT_Header*  header;

    static const FT_Frame_Field  header_fields[] =
    {
#undef  FT_STRUCTURE
#define FT_STRUCTURE  TT_Header

      FT_FRAME_START( 54 ),
        FT_FRAME_ULONG ( Table_Version ),
        FT_FRAME_ULONG ( Font_Revision ),
        FT_FRAME_LONG  ( CheckSum_Adjust ),
        FT_FRAME_LONG  ( Magic_Number ),
        FT_FRAME_USHORT( Flags ),
        FT_FRAME_USHORT( Units_Per_EM ),
        FT_FRAME_LONG  ( Created[0] ),
        FT_FRAME_LONG  ( Created[1] ),
        FT_FRAME_LONG  ( Modified[0] ),
        FT_FRAME_LONG  ( Modified[1] ),
        FT_FRAME_SHORT ( xMin ),
        FT_FRAME_SHORT ( yMin ),
        FT_FRAME_SHORT ( xMax ),
        FT_FRAME_SHORT ( yMax ),
        FT_FRAME_USHORT( Mac_Style ),
        FT_FRAME_USHORT( Lowest_Rec_PPEM ),
        FT_FRAME_SHORT ( Font_Direction ),
        FT_FRAME_SHORT ( Index_To_Loc_Format ),
        FT_FRAME_SHORT ( Glyph_Data_Format ),
      FT_FRAME_END
    };


    error = face->goto_table( face, tag, stream, 0 );
    if ( error )
      goto Exit;

    header = &face->header;

    if ( FT_STREAM_READ_FIELDS( header_fields, header ) )
      goto Exit;

    FT_TRACE3(( "Units per EM: %4u\n", header->Units_Per_EM ));
    FT_TRACE3(( "IndexToLoc:   %4d\n", header->Index_To_Loc_Format ));

  Exit:
    return error;
  }


  FT_LOCAL_DEF( FT_Error )
  tt_face_load_head( TT_Face    face,
                     FT_Stream  stream )
  {
    return tt_face_load_generic_header( face, stream, TTAG_head );
  }


#ifdef TT_CONFIG_OPTION_EMBEDDED_BITMAPS

  FT_LOCAL_DEF( FT_Error )
  tt_face_load_bhed( TT_Face    face,
                     FT_Stream  stream )
  {
    return tt_face_load_generic_header( face, stream, TTAG_bhed );
  }

#endif /* TT_CONFIG_OPTION_EMBEDDED_BITMAPS */


  /*************************************************************************/
  /*                                                                       */
  /* <Function>                                                            */
  /*    tt_face_load_max_profile                                           */
  /*                                                                       */
  /* <Description>                                                         */
  /*    Loads the maximum profile into a face object.                      */
  /*                                                                       */
  /* <Input>                                                               */
  /*    face   :: A handle to the target face object.                      */
  /*                                                                       */
  /*    stream :: The input stream.                                        */
  /*                                                                       */
  /* <Return>                                                              */
  /*    FreeType error code.  0 means success.                             */
  /*                                                                       */
  FT_LOCAL_DEF( FT_Error )
  tt_face_load_maxp( TT_Face    face,
                     FT_Stream  stream )
  {
    FT_Error        error;
    TT_MaxProfile*  maxProfile = &face->max_profile;

    static const FT_Frame_Field  maxp_fields[] =
    {
#undef  FT_STRUCTURE
#define FT_STRUCTURE  TT_MaxProfile

      FT_FRAME_START( 6 ),
        FT_FRAME_LONG  ( version ),
        FT_FRAME_USHORT( numGlyphs ),
      FT_FRAME_END
    };

    static const FT_Frame_Field  maxp_fields_extra[] =
    {
      FT_FRAME_START( 26 ),
        FT_FRAME_USHORT( maxPoints ),
        FT_FRAME_USHORT( maxContours ),
        FT_FRAME_USHORT( maxCompositePoints ),
        FT_FRAME_USHORT( maxCompositeContours ),
        FT_FRAME_USHORT( maxZones ),
        FT_FRAME_USHORT( maxTwilightPoints ),
        FT_FRAME_USHORT( maxStorage ),
        FT_FRAME_USHORT( maxFunctionDefs ),
        FT_FRAME_USHORT( maxInstructionDefs ),
        FT_FRAME_USHORT( maxStackElements ),
        FT_FRAME_USHORT( maxSizeOfInstructions ),
        FT_FRAME_USHORT( maxComponentElements ),
        FT_FRAME_USHORT( maxComponentDepth ),
      FT_FRAME_END
    };


    error = face->goto_table( face, TTAG_maxp, stream, 0 );
    if ( error )
      goto Exit;

    if ( FT_STREAM_READ_FIELDS( maxp_fields, maxProfile ) )
      goto Exit;

    maxProfile->maxPoints             = 0;
    maxProfile->maxContours           = 0;
    maxProfile->maxCompositePoints    = 0;
    maxProfile->maxCompositeContours  = 0;
    maxProfile->maxZones              = 0;
    maxProfile->maxTwilightPoints     = 0;
    maxProfile->maxStorage            = 0;
    maxProfile->maxFunctionDefs       = 0;
    maxProfile->maxInstructionDefs    = 0;
    maxProfile->maxStackElements      = 0;
    maxProfile->maxSizeOfInstructions = 0;
    maxProfile->maxComponentElements  = 0;
    maxProfile->maxComponentDepth     = 0;

    if ( maxProfile->version >= 0x10000L )
    {
      if ( FT_STREAM_READ_FIELDS( maxp_fields_extra, maxProfile ) )
        goto Exit;

      /* XXX: an adjustment that is necessary to load certain */
      /*      broken fonts like `Keystrokes MT' :-(           */
      /*                                                      */
      /*   We allocate 64 function entries by default when    */
      /*   the maxFunctionDefs value is smaller.              */

      if ( maxProfile->maxFunctionDefs < 64 )
        maxProfile->maxFunctionDefs = 64;

      /* we add 4 phantom points later */
      if ( maxProfile->maxTwilightPoints > ( 0xFFFFU - 4 ) )
      {
        FT_TRACE0(( "tt_face_load_maxp:"
                    " too much twilight points in `maxp' table;\n"
                    "                  "
                    " some glyphs might be rendered incorrectly\n" ));

        maxProfile->maxTwilightPoints = 0xFFFFU - 4;
      }
    }

    FT_TRACE3(( "numGlyphs: %u\n", maxProfile->numGlyphs ));

  Exit:
    return error;
  }


  /*************************************************************************/
  /*                                                                       */
  /* <Function>                                                            */
  /*    tt_face_load_name                                                  */
  /*                                                                       */
  /* <Description>                                                         */
  /*    Loads the name records.                                            */
  /*                                                                       */
  /* <Input>                                                               */
  /*    face   :: A handle to the target face object.                      */
  /*                                                                       */
  /*    stream :: The input stream.                                        */
  /*                                                                       */
  /* <Return>                                                              */
  /*    FreeType error code.  0 means success.                             */
  /*                                                                       */
  FT_LOCAL_DEF( FT_Error )
  tt_face_load_name( TT_Face    face,
                     FT_Stream  stream )
  {
    FT_Error      error;
    FT_Memory     memory = stream->memory;
    FT_ULong      table_pos, table_len;
    FT_ULong      storage_start, storage_limit;
    FT_UInt       count;
    TT_NameTable  table;

    static const FT_Frame_Field  name_table_fields[] =
    {
#undef  FT_STRUCTURE
#define FT_STRUCTURE  TT_NameTableRec

      FT_FRAME_START( 6 ),
        FT_FRAME_USHORT( format ),
        FT_FRAME_USHORT( numNameRecords ),
        FT_FRAME_USHORT( storageOffset ),
      FT_FRAME_END
    };

    static const FT_Frame_Field  name_record_fields[] =
    {
#undef  FT_STRUCTURE
#define FT_STRUCTURE  TT_NameEntryRec

      /* no FT_FRAME_START */
        FT_FRAME_USHORT( platformID ),
        FT_FRAME_USHORT( encodingID ),
        FT_FRAME_USHORT( languageID ),
        FT_FRAME_USHORT( nameID ),
        FT_FRAME_USHORT( stringLength ),
        FT_FRAME_USHORT( stringOffset ),
      FT_FRAME_END
    };


    table         = &face->name_table;
    table->stream = stream;

    error = face->goto_table( face, TTAG_name, stream, &table_len );
    if ( error )
      goto Exit;

    table_pos = FT_STREAM_POS();


    if ( FT_STREAM_READ_FIELDS( name_table_fields, table ) )
      goto Exit;

    /* Some popular Asian fonts have an invalid `storageOffset' value   */
    /* (it should be at least "6 + 12*num_names").  However, the string */
    /* offsets, computed as "storageOffset + entry->stringOffset", are  */
    /* valid pointers within the name table...                          */
    /*                                                                  */
    /* We thus can't check `storageOffset' right now.                   */
    /*                                                                  */
    storage_start = table_pos + 6 + 12*table->numNameRecords;
    storage_limit = table_pos + table_len;

    if ( storage_start > storage_limit )
    {
      FT_ERROR(( "tt_face_load_name: invalid `name' table\n" ));
      error = FT_THROW( Name_Table_Missing );
      goto Exit;
    }

    /* Allocate the array of name records. */
    count                 = table->numNameRecords;
    table->numNameRecords = 0;

    if ( FT_NEW_ARRAY( table->names, count ) ||
         FT_FRAME_ENTER( count * 12 )        )
      goto Exit;

    /* Load the name records and determine how much storage is needed */
    /* to hold the strings themselves.                                */
    {
      TT_NameEntryRec*  entry = table->names;


      for ( ; count > 0; count-- )
      {
        if ( FT_STREAM_READ_FIELDS( name_record_fields, entry ) )
          continue;

        /* check that the name is not empty */
        if ( entry->stringLength == 0 )
          continue;

        /* check that the name string is within the table */
        entry->stringOffset += table_pos + table->storageOffset;
        if ( entry->stringOffset                       < storage_start ||
             entry->stringOffset + entry->stringLength > storage_limit )
        {
          /* invalid entry - ignore it */
          entry->stringOffset = 0;
          entry->stringLength = 0;
          continue;
        }

        entry++;
      }

      table->numNameRecords = (FT_UInt)( entry - table->names );
    }

    FT_FRAME_EXIT();

    /* everything went well, update face->num_names */
    face->num_names = (FT_UShort) table->numNameRecords;

  Exit:
    return error;
  }


  /*************************************************************************/
  /*                                                                       */
  /* <Function>                                                            */
  /*    tt_face_free_names                                                 */
  /*                                                                       */
  /* <Description>                                                         */
  /*    Frees the name records.                                            */
  /*                                                                       */
  /* <Input>                                                               */
  /*    face :: A handle to the target face object.                        */
  /*                                                                       */
  FT_LOCAL_DEF( void )
  tt_face_free_name( TT_Face  face )
  {
    FT_Memory     memory = face->root.driver->root.memory;
    TT_NameTable  table  = &face->name_table;
    TT_NameEntry  entry  = table->names;
    FT_UInt       count  = table->numNameRecords;


    if ( table->names )
    {
      for ( ; count > 0; count--, entry++ )
      {
        FT_FREE( entry->string );
        entry->stringLength = 0;
      }

      /* free strings table */
      FT_FREE( table->names );
    }

    table->numNameRecords = 0;
    table->format         = 0;
    table->storageOffset  = 0;
  }


  /*************************************************************************/
  /*                                                                       */
  /* <Function>                                                            */
  /*    tt_face_load_cmap                                                  */
  /*                                                                       */
  /* <Description>                                                         */
  /*    Loads the cmap directory in a face object.  The cmaps themselves   */
  /*    are loaded on demand in the `ttcmap.c' module.                     */
  /*                                                                       */
  /* <Input>                                                               */
  /*    face   :: A handle to the target face object.                      */
  /*                                                                       */
  /*    stream :: A handle to the input stream.                            */
  /*                                                                       */
  /* <Return>                                                              */
  /*    FreeType error code.  0 means success.                             */
  /*                                                                       */

  FT_LOCAL_DEF( FT_Error )
  tt_face_load_cmap( TT_Face    face,
                     FT_Stream  stream )
  {
    FT_Error  error;


    error = face->goto_table( face, TTAG_cmap, stream, &face->cmap_size );
    if ( error )
      goto Exit;

    if ( FT_FRAME_EXTRACT( face->cmap_size, face->cmap_table ) )
      face->cmap_size = 0;

  Exit:
    return error;
  }



  /*************************************************************************/
  /*                                                                       */
  /* <Function>                                                            */
  /*    tt_face_load_os2                                                   */
  /*                                                                       */
  /* <Description>                                                         */
  /*    Loads the OS2 table.                                               */
  /*                                                                       */
  /* <Input>                                                               */
  /*    face   :: A handle to the target face object.                      */
  /*                                                                       */
  /*    stream :: A handle to the input stream.                            */
  /*                                                                       */
  /* <Return>                                                              */
  /*    FreeType error code.  0 means success.                             */
  /*                                                                       */
  FT_LOCAL_DEF( FT_Error )
  tt_face_load_os2( TT_Face    face,
                    FT_Stream  stream )
  {
    FT_Error  error;
    TT_OS2*   os2;

    static const FT_Frame_Field  os2_fields[] =
    {
#undef  FT_STRUCTURE
#define FT_STRUCTURE  TT_OS2

      FT_FRAME_START( 78 ),
        FT_FRAME_USHORT( version ),
        FT_FRAME_SHORT ( xAvgCharWidth ),
        FT_FRAME_USHORT( usWeightClass ),
        FT_FRAME_USHORT( usWidthClass ),
        FT_FRAME_SHORT ( fsType ),
        FT_FRAME_SHORT ( ySubscriptXSize ),
        FT_FRAME_SHORT ( ySubscriptYSize ),
        FT_FRAME_SHORT ( ySubscriptXOffset ),
        FT_FRAME_SHORT ( ySubscriptYOffset ),
        FT_FRAME_SHORT ( ySuperscriptXSize ),
        FT_FRAME_SHORT ( ySuperscriptYSize ),
        FT_FRAME_SHORT ( ySuperscriptXOffset ),
        FT_FRAME_SHORT ( ySuperscriptYOffset ),
        FT_FRAME_SHORT ( yStrikeoutSize ),
        FT_FRAME_SHORT ( yStrikeoutPosition ),
        FT_FRAME_SHORT ( sFamilyClass ),
        FT_FRAME_BYTE  ( panose[0] ),
        FT_FRAME_BYTE  ( panose[1] ),
        FT_FRAME_BYTE  ( panose[2] ),
        FT_FRAME_BYTE  ( panose[3] ),
        FT_FRAME_BYTE  ( panose[4] ),
        FT_FRAME_BYTE  ( panose[5] ),
        FT_FRAME_BYTE  ( panose[6] ),
        FT_FRAME_BYTE  ( panose[7] ),
        FT_FRAME_BYTE  ( panose[8] ),
        FT_FRAME_BYTE  ( panose[9] ),
        FT_FRAME_ULONG ( ulUnicodeRange1 ),
        FT_FRAME_ULONG ( ulUnicodeRange2 ),
        FT_FRAME_ULONG ( ulUnicodeRange3 ),
        FT_FRAME_ULONG ( ulUnicodeRange4 ),
        FT_FRAME_BYTE  ( achVendID[0] ),
        FT_FRAME_BYTE  ( achVendID[1] ),
        FT_FRAME_BYTE  ( achVendID[2] ),
        FT_FRAME_BYTE  ( achVendID[3] ),

        FT_FRAME_USHORT( fsSelection ),
        FT_FRAME_USHORT( usFirstCharIndex ),
        FT_FRAME_USHORT( usLastCharIndex ),
        FT_FRAME_SHORT ( sTypoAscender ),
        FT_FRAME_SHORT ( sTypoDescender ),
        FT_FRAME_SHORT ( sTypoLineGap ),
        FT_FRAME_USHORT( usWinAscent ),
        FT_FRAME_USHORT( usWinDescent ),
      FT_FRAME_END
    };

    /* `OS/2' version 1 and newer */
    static const FT_Frame_Field  os2_fields_extra1[] =
    {
      FT_FRAME_START( 8 ),
        FT_FRAME_ULONG( ulCodePageRange1 ),
        FT_FRAME_ULONG( ulCodePageRange2 ),
      FT_FRAME_END
    };

    /* `OS/2' version 2 and newer */
    static const FT_Frame_Field  os2_fields_extra2[] =
    {
      FT_FRAME_START( 10 ),
        FT_FRAME_SHORT ( sxHeight ),
        FT_FRAME_SHORT ( sCapHeight ),
        FT_FRAME_USHORT( usDefaultChar ),
        FT_FRAME_USHORT( usBreakChar ),
        FT_FRAME_USHORT( usMaxContext ),
      FT_FRAME_END
    };

    /* `OS/2' version 5 and newer */
    static const FT_Frame_Field  os2_fields_extra5[] =
    {
      FT_FRAME_START( 4 ),
        FT_FRAME_USHORT( usLowerOpticalPointSize ),
        FT_FRAME_USHORT( usUpperOpticalPointSize ),
      FT_FRAME_END
    };


    /* We now support old Mac fonts where the OS/2 table doesn't  */
    /* exist.  Simply put, we set the `version' field to 0xFFFF   */
    /* and test this value each time we need to access the table. */
    error = face->goto_table( face, TTAG_OS2, stream, 0 );
    if ( error )
      goto Exit;

    os2 = &face->os2;

    if ( FT_STREAM_READ_FIELDS( os2_fields, os2 ) )
      goto Exit;

    os2->ulCodePageRange1        = 0;
    os2->ulCodePageRange2        = 0;
    os2->sxHeight                = 0;
    os2->sCapHeight              = 0;
    os2->usDefaultChar           = 0;
    os2->usBreakChar             = 0;
    os2->usMaxContext            = 0;
    os2->usLowerOpticalPointSize = 0;
    os2->usUpperOpticalPointSize = 0xFFFF;

    if ( os2->version >= 0x0001 )
    {
      /* only version 1 tables */
      if ( FT_STREAM_READ_FIELDS( os2_fields_extra1, os2 ) )
        goto Exit;

      if ( os2->version >= 0x0002 )
      {
        /* only version 2 tables */
        if ( FT_STREAM_READ_FIELDS( os2_fields_extra2, os2 ) )
          goto Exit;

        if ( os2->version >= 0x0005 )
        {
          /* only version 5 tables */
          if ( FT_STREAM_READ_FIELDS( os2_fields_extra5, os2 ) )
            goto Exit;
        }
      }
    }

    FT_TRACE3(( "sTypoAscender:  %4d\n",   os2->sTypoAscender ));
    FT_TRACE3(( "sTypoDescender: %4d\n",   os2->sTypoDescender ));
    FT_TRACE3(( "usWinAscent:    %4u\n",   os2->usWinAscent ));
    FT_TRACE3(( "usWinDescent:   %4u\n",   os2->usWinDescent ));
    FT_TRACE3(( "fsSelection:    0x%2x\n", os2->fsSelection ));

  Exit:
    return error;
  }


  /*************************************************************************/
  /*                                                                       */
  /* <Function>                                                            */
  /*    tt_face_load_postscript                                            */
  /*                                                                       */
  /* <Description>                                                         */
  /*    Loads the Postscript table.                                        */
  /*                                                                       */
  /* <Input>                                                               */
  /*    face   :: A handle to the target face object.                      */
  /*                                                                       */
  /*    stream :: A handle to the input stream.                            */
  /*                                                                       */
  /* <Return>                                                              */
  /*    FreeType error code.  0 means success.                             */
  /*                                                                       */
  FT_LOCAL_DEF( FT_Error )
  tt_face_load_post( TT_Face    face,
                     FT_Stream  stream )
  {
    FT_Error        error;
    TT_Postscript*  post = &face->postscript;

    static const FT_Frame_Field  post_fields[] =
    {
#undef  FT_STRUCTURE
#define FT_STRUCTURE  TT_Postscript

      FT_FRAME_START( 32 ),
        FT_FRAME_LONG ( FormatType ),
        FT_FRAME_LONG ( italicAngle ),
        FT_FRAME_SHORT( underlinePosition ),
        FT_FRAME_SHORT( underlineThickness ),
        FT_FRAME_ULONG( isFixedPitch ),
        FT_FRAME_ULONG( minMemType42 ),
        FT_FRAME_ULONG( maxMemType42 ),
        FT_FRAME_ULONG( minMemType1 ),
        FT_FRAME_ULONG( maxMemType1 ),
      FT_FRAME_END
    };


    error = face->goto_table( face, TTAG_post, stream, 0 );
    if ( error )
      return error;

    if ( FT_STREAM_READ_FIELDS( post_fields, post ) )
      return error;

    /* we don't load the glyph names, we do that in another */
    /* module (ttpost).                                     */

    FT_TRACE3(( "FormatType:   0x%x\n", post->FormatType ));
    FT_TRACE3(( "isFixedPitch:   %s\n", post->isFixedPitch
                                        ? "  yes" : "   no" ));

    return FT_Err_Ok;
  }


  /*************************************************************************/
  /*                                                                       */
  /* <Function>                                                            */
  /*    tt_face_load_pclt                                                  */
  /*                                                                       */
  /* <Description>                                                         */
  /*    Loads the PCL 5 Table.                                             */
  /*                                                                       */
  /* <Input>                                                               */
  /*    face   :: A handle to the target face object.                      */
  /*                                                                       */
  /*    stream :: A handle to the input stream.                            */
  /*                                                                       */
  /* <Return>                                                              */
  /*    FreeType error code.  0 means success.                             */
  /*                                                                       */
  FT_LOCAL_DEF( FT_Error )
  tt_face_load_pclt( TT_Face    face,
                     FT_Stream  stream )
  {
    static const FT_Frame_Field  pclt_fields[] =
    {
#undef  FT_STRUCTURE
#define FT_STRUCTURE  TT_PCLT

      FT_FRAME_START( 54 ),
        FT_FRAME_ULONG ( Version ),
        FT_FRAME_ULONG ( FontNumber ),
        FT_FRAME_USHORT( Pitch ),
        FT_FRAME_USHORT( xHeight ),
        FT_FRAME_USHORT( Style ),
        FT_FRAME_USHORT( TypeFamily ),
        FT_FRAME_USHORT( CapHeight ),
        FT_FRAME_USHORT( SymbolSet ),
        FT_FRAME_BYTES ( TypeFace, 16 ),
        FT_FRAME_BYTES ( CharacterComplement, 8 ),
        FT_FRAME_BYTES ( FileName, 6 ),
        FT_FRAME_CHAR  ( StrokeWeight ),
        FT_FRAME_CHAR  ( WidthType ),
        FT_FRAME_BYTE  ( SerifStyle ),
        FT_FRAME_BYTE  ( Reserved ),
      FT_FRAME_END
    };

    FT_Error  error;
    TT_PCLT*  pclt = &face->pclt;


    /* optional table */
    error = face->goto_table( face, TTAG_PCLT, stream, 0 );
    if ( error )
      goto Exit;

    if ( FT_STREAM_READ_FIELDS( pclt_fields, pclt ) )
      goto Exit;

  Exit:
    return error;
  }


  /*************************************************************************/
  /*                                                                       */
  /* <Function>                                                            */
  /*    tt_face_load_gasp                                                  */
  /*                                                                       */
  /* <Description>                                                         */
  /*    Loads the `gasp' table into a face object.                         */
  /*                                                                       */
  /* <Input>                                                               */
  /*    face   :: A handle to the target face object.                      */
  /*                                                                       */
  /*    stream :: The input stream.                                        */
  /*                                                                       */
  /* <Return>                                                              */
  /*    FreeType error code.  0 means success.                             */
  /*                                                                       */
  FT_LOCAL_DEF( FT_Error )
  tt_face_load_gasp( TT_Face    face,
                     FT_Stream  stream )
  {
    FT_Error   error;
    FT_Memory  memory = stream->memory;

    FT_UInt        j,num_ranges;
    TT_GaspRange   gaspranges = NULL;


    /* the gasp table is optional */
    error = face->goto_table( face, TTAG_gasp, stream, 0 );
    if ( error )
      goto Exit;

    if ( FT_FRAME_ENTER( 4L ) )
      goto Exit;

    face->gasp.version   = FT_GET_USHORT();
    face->gasp.numRanges = FT_GET_USHORT();

    FT_FRAME_EXIT();

    /* only support versions 0 and 1 of the table */
    if ( face->gasp.version >= 2 )
    {
      face->gasp.numRanges = 0;
      error = FT_THROW( Invalid_Table );
      goto Exit;
    }

    num_ranges = face->gasp.numRanges;
    FT_TRACE3(( "numRanges: %u\n", num_ranges ));

    if ( FT_QNEW_ARRAY( face->gasp.gaspRanges, num_ranges ) ||
         FT_FRAME_ENTER( num_ranges * 4L )                  )
      goto Exit;

    gaspranges = face->gasp.gaspRanges;

    for ( j = 0; j < num_ranges; j++ )
    {
      gaspranges[j].maxPPEM  = FT_GET_USHORT();
      gaspranges[j].gaspFlag = FT_GET_USHORT();

      FT_TRACE3(( "gaspRange %d: rangeMaxPPEM %5d, rangeGaspBehavior 0x%x\n",
                  j,
                  gaspranges[j].maxPPEM,
                  gaspranges[j].gaspFlag ));
    }

    FT_FRAME_EXIT();

  Exit:
    return error;
  }


/* END */<|MERGE_RESOLUTION|>--- conflicted
+++ resolved
@@ -449,7 +449,6 @@
           continue;
       }
 #ifdef FT_DEBUG_LEVEL_TRACE
-<<<<<<< HEAD
       else
         FT_TRACE2(( "  %c%c%c%c  %08lx  %08lx  %08lx",
                     (FT_Char)( entry.Tag >> 24 ),
@@ -476,39 +475,8 @@
         FT_TRACE2(( "  (duplicate, ignored)\n" ));
         continue;
       }
-=======
->>>>>>> 2689da54
       else
-        FT_TRACE2(( "  %c%c%c%c  %08lx  %08lx  %08lx",
-                    (FT_Char)( entry.Tag >> 24 ),
-                    (FT_Char)( entry.Tag >> 16 ),
-                    (FT_Char)( entry.Tag >> 8  ),
-                    (FT_Char)( entry.Tag       ),
-                    entry.Offset,
-                    entry.Length,
-                    entry.CheckSum ));
-#endif
-
-      /* ignore duplicate tables – the first one wins */
-      duplicate = 0;
-      for ( i = 0; i < valid_entries; i++ )
-      {
-<<<<<<< HEAD
-=======
-        if ( face->dir_tables[i].Tag == entry.Tag )
-        {
-          duplicate = 1;
-          break;
-        }
-      }
-      if ( duplicate )
-      {
-        FT_TRACE2(( "  (duplicate, ignored)\n" ));
-        continue;
-      }
-      else
-      {
->>>>>>> 2689da54
+      {
         FT_TRACE2(( "\n" ));
 
         /* we finally have a valid entry */
