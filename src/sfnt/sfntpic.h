--- conflicted
+++ resolved
@@ -106,11 +106,7 @@
 
   /* */
 
-<<<<<<< HEAD
-#endif /* __SFNTPIC_H__ */
-=======
 #endif /* SFNTPIC_H_ */
->>>>>>> 2689da54
 
 
 /* END */