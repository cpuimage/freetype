--- conflicted
+++ resolved
@@ -319,11 +319,7 @@
 #undef TRUNC
 #undef SCALED
 
-<<<<<<< HEAD
-#define ONE_PIXEL       ( 1L << PIXEL_BITS )
-=======
 #define ONE_PIXEL       ( 1 << PIXEL_BITS )
->>>>>>> 2689da54
 #define TRUNC( x )      ( (TCoord)( (x) >> PIXEL_BITS ) )
 #define SUBPIXELS( x )  ( (TPos)(x) * ONE_PIXEL )
 #define FLOOR( x )      ( (x) & -ONE_PIXEL )
@@ -374,11 +370,7 @@
 
 
   /* These macros speed up repetitive divisions by replacing them */
-<<<<<<< HEAD
-  /* with multiplications and right shifts.                       */ 
-=======
   /* with multiplications and right shifts.                       */
->>>>>>> 2689da54
 #define FT_UDIVPREP( b )                                       \
   long  b ## _r = (long)( FT_ULONG_MAX >> PIXEL_BITS ) / ( b )
 #define FT_UDIV( a, b )                                        \
@@ -452,12 +444,6 @@
 
     TPos    x,  y;
 
-<<<<<<< HEAD
-    FT_Vector   bez_stack[32 * 3 + 1];
-    int         lev_stack[32];
-
-=======
->>>>>>> 2689da54
     FT_Outline  outline;
     TPixmap     target;
 
@@ -606,34 +592,7 @@
   }
 
 
-<<<<<<< HEAD
-  /*************************************************************************/
-  /*                                                                       */
-  /* Start a new contour at a given cell.                                  */
-  /*                                                                       */
-  static void
-  gray_start_cell( RAS_ARG_ TCoord  ex,
-                            TCoord  ey )
-  {
-    if ( ex > ras.max_ex )
-      ex = (TCoord)( ras.max_ex );
-
-    if ( ex < ras.min_ex )
-      ex = (TCoord)( ras.min_ex - 1 );
-
-    ras.area    = 0;
-    ras.cover   = 0;
-    ras.ex      = ex - ras.min_ex;
-    ras.ey      = ey - ras.min_ey;
-    ras.invalid = 0;
-
-    gray_set_cell( RAS_VAR_ ex, ey );
-  }
-
-#if 0
-=======
 #ifndef FT_LONG64
->>>>>>> 2689da54
 
   /*************************************************************************/
   /*                                                                       */
@@ -751,25 +710,14 @@
 
     ey1 = TRUNC( ras.y );
     ey2 = TRUNC( to_y );     /* if (ey2 >= ras.max_ey) ey2 = ras.max_ey-1; */
-<<<<<<< HEAD
-    fy1 = (TCoord)( ras.y - SUBPIXELS( ey1 ) );
-    fy2 = (TCoord)( to_y - SUBPIXELS( ey2 ) );
-
-    dx = to_x - ras.x;
-    dy = to_y - ras.y;
-=======
->>>>>>> 2689da54
 
     /* perform vertical clipping */
     if ( ( ey1 >= ras.max_ey && ey2 >= ras.max_ey ) ||
          ( ey1 <  ras.min_ey && ey2 <  ras.min_ey ) )
       goto End;
-<<<<<<< HEAD
-=======
 
     fy1 = (TCoord)( ras.y - SUBPIXELS( ey1 ) );
     fy2 = (TCoord)( to_y - SUBPIXELS( ey2 ) );
->>>>>>> 2689da54
 
     /* everything is on a single scanline */
     if ( ey1 == ey2 )
@@ -852,14 +800,11 @@
     {
       TCoord  lift, rem;
 
-<<<<<<< HEAD
-=======
 
       p    = ONE_PIXEL * dx;
       FT_DIV_MOD( TCoord, p, dy, lift, rem );
       mod -= (TCoord)dy;
 
->>>>>>> 2689da54
       do
       {
         delta = lift;
@@ -904,11 +849,6 @@
     TCoord  ex1, ex2, ey1, ey2;
 
 
-<<<<<<< HEAD
-    ex1 = TRUNC( ras.x );
-    ex2 = TRUNC( to_x );
-=======
->>>>>>> 2689da54
     ey1 = TRUNC( ras.y );
     ey2 = TRUNC( to_y );
 
@@ -917,23 +857,15 @@
          ( ey1 <  ras.min_ey && ey2 <  ras.min_ey ) )
       goto End;
 
-<<<<<<< HEAD
+    ex1 = TRUNC( ras.x );
+    ex2 = TRUNC( to_x );
+
+    fx1 = ras.x - SUBPIXELS( ex1 );
+    fy1 = ras.y - SUBPIXELS( ey1 );
+
     dx = to_x - ras.x;
     dy = to_y - ras.y;
-=======
-    ex1 = TRUNC( ras.x );
-    ex2 = TRUNC( to_x );
->>>>>>> 2689da54
-
-    fx1 = ras.x - SUBPIXELS( ex1 );
-    fy1 = ras.y - SUBPIXELS( ey1 );
-
-<<<<<<< HEAD
-=======
-    dx = to_x - ras.x;
-    dy = to_y - ras.y;
-
->>>>>>> 2689da54
+
     if ( ex1 == ex2 && ey1 == ey2 )       /* inside one cell */
       ;
     else if ( dy == 0 ) /* ex1 != ex2 */  /* any horizontal line */
@@ -966,11 +898,7 @@
     }
     else                                  /* any other line */
     {
-<<<<<<< HEAD
-      TArea  prod = dx * fy1 - dy * fx1;
-=======
       TPos  prod = dx * fy1 - dy * fx1;
->>>>>>> 2689da54
       FT_UDIVPREP( dx );
       FT_UDIVPREP( dy );
 
@@ -1909,11 +1837,8 @@
         }
 
         band++;
-<<<<<<< HEAD
-=======
         band[1]  = band[0];
         band[0] += width;
->>>>>>> 2689da54
       } while ( band >= bands );
     }
 
