/***************************************************************************/
/*                                                                         */
/*  aftypes.h                                                              */
/*                                                                         */
/*    Auto-fitter types (specification only).                              */
/*                                                                         */
/*  Copyright 2003-2016 by                                                 */
/*  David Turner, Robert Wilhelm, and Werner Lemberg.                      */
/*                                                                         */
/*  This file is part of the FreeType project, and may only be used,       */
/*  modified, and distributed under the terms of the FreeType project      */
/*  license, LICENSE.TXT.  By continuing to use, modify, or distribute     */
/*  this file you indicate that you have read the license and              */
/*  understand and accept it fully.                                        */
/*                                                                         */
/***************************************************************************/


  /*************************************************************************
   *
   *  The auto-fitter is a complete rewrite of the old auto-hinter.
   *  Its main feature is the ability to differentiate between different
   *  writing systems and scripts in order to apply specific rules.
   *
   *  The code has also been compartmentalized into several entities that
   *  should make algorithmic experimentation easier than with the old
   *  code.
   *
   *************************************************************************/


#ifndef AFTYPES_H_
#define AFTYPES_H_

#include <ft2build.h>

#include FT_FREETYPE_H
#include FT_OUTLINE_H
#include FT_INTERNAL_OBJECTS_H
#include FT_INTERNAL_DEBUG_H

#include "afblue.h"

#ifdef FT_DEBUG_AUTOFIT
#include FT_CONFIG_STANDARD_LIBRARY_H
#endif


FT_BEGIN_HEADER

  /*************************************************************************/
  /*************************************************************************/
  /*****                                                               *****/
  /*****                    D E B U G G I N G                          *****/
  /*****                                                               *****/
  /*************************************************************************/
  /*************************************************************************/

#ifdef FT_DEBUG_AUTOFIT

extern int    _af_debug_disable_horz_hints;
extern int    _af_debug_disable_vert_hints;
extern int    _af_debug_disable_blue_hints;
extern void*  _af_debug_hints;

#endif /* FT_DEBUG_AUTOFIT */


  /*************************************************************************/
  /*************************************************************************/
  /*****                                                               *****/
  /*****                 U T I L I T Y   S T U F F                     *****/
  /*****                                                               *****/
  /*************************************************************************/
  /*************************************************************************/

  typedef struct  AF_WidthRec_
  {
    FT_Pos  org;  /* original position/width in font units              */
    FT_Pos  cur;  /* current/scaled position/width in device sub-pixels */
    FT_Pos  fit;  /* current/fitted position/width in device sub-pixels */

  } AF_WidthRec, *AF_Width;


  FT_LOCAL( void )
  af_sort_pos( FT_UInt  count,
               FT_Pos*  table );

  FT_LOCAL( void )
  af_sort_and_quantize_widths( FT_UInt*  count,
                               AF_Width  widths,
                               FT_Pos    threshold );


  /*************************************************************************/
  /*************************************************************************/
  /*****                                                               *****/
  /*****                   A N G L E   T Y P E S                       *****/
  /*****                                                               *****/
  /*************************************************************************/
  /*************************************************************************/

  /*
   *  The auto-fitter doesn't need a very high angular accuracy;
   *  this allows us to speed up some computations considerably with a
   *  light Cordic algorithm (see afangles.c).
   */

  typedef FT_Int  AF_Angle;


#define AF_ANGLE_PI   256
#define AF_ANGLE_2PI  ( AF_ANGLE_PI * 2 )
#define AF_ANGLE_PI2  ( AF_ANGLE_PI / 2 )
#define AF_ANGLE_PI4  ( AF_ANGLE_PI / 4 )


#if 0
  /*
   *  compute the angle of a given 2-D vector
   */
  FT_LOCAL( AF_Angle )
  af_angle_atan( FT_Pos  dx,
                 FT_Pos  dy );


  /*
   *  compute `angle2 - angle1'; the result is always within
   *  the range [-AF_ANGLE_PI .. AF_ANGLE_PI - 1]
   */
  FT_LOCAL( AF_Angle )
  af_angle_diff( AF_Angle  angle1,
                 AF_Angle  angle2 );
#endif /* 0 */


#define AF_ANGLE_DIFF( result, angle1, angle2 ) \
  FT_BEGIN_STMNT                                \
    AF_Angle  _delta = (angle2) - (angle1);     \
                                                \
                                                \
    while ( _delta <= -AF_ANGLE_PI )            \
      _delta += AF_ANGLE_2PI;                   \
                                                \
    while ( _delta > AF_ANGLE_PI )              \
      _delta -= AF_ANGLE_2PI;                   \
                                                \
    result = _delta;                            \
  FT_END_STMNT


  /*  opaque handle to glyph-specific hints -- see `afhints.h' for more
   *  details
   */
  typedef struct AF_GlyphHintsRec_*  AF_GlyphHints;


  /*************************************************************************/
  /*************************************************************************/
  /*****                                                               *****/
  /*****                       S C A L E R S                           *****/
  /*****                                                               *****/
  /*************************************************************************/
  /*************************************************************************/

  /*
   *  A scaler models the target pixel device that will receive the
   *  auto-hinted glyph image.
   */

#define AF_SCALER_FLAG_NO_HORIZONTAL  1U /* disable horizontal hinting */
#define AF_SCALER_FLAG_NO_VERTICAL    2U /* disable vertical hinting   */
#define AF_SCALER_FLAG_NO_ADVANCE     4U /* disable advance hinting    */
#define AF_SCALER_FLAG_NO_WARPER      8U /* disable warper             */


  typedef struct  AF_ScalerRec_
  {
    FT_Face         face;        /* source font face                        */
    FT_Fixed        x_scale;     /* from font units to 1/64th device pixels */
    FT_Fixed        y_scale;     /* from font units to 1/64th device pixels */
    FT_Pos          x_delta;     /* in 1/64th device pixels                 */
    FT_Pos          y_delta;     /* in 1/64th device pixels                 */
    FT_Render_Mode  render_mode; /* monochrome, anti-aliased, LCD, etc.     */
    FT_UInt32       flags;       /* additional control flags, see above     */

  } AF_ScalerRec, *AF_Scaler;


#define AF_SCALER_EQUAL_SCALES( a, b )      \
          ( (a)->x_scale == (b)->x_scale && \
            (a)->y_scale == (b)->y_scale && \
            (a)->x_delta == (b)->x_delta && \
            (a)->y_delta == (b)->y_delta )


  typedef struct AF_StyleMetricsRec_*  AF_StyleMetrics;

  /*  This function parses an FT_Face to compute global metrics for
   *  a specific style.
   */
  typedef FT_Error
  (*AF_WritingSystem_InitMetricsFunc)( AF_StyleMetrics  metrics,
                                       FT_Face          face );

  typedef void
  (*AF_WritingSystem_ScaleMetricsFunc)( AF_StyleMetrics  metrics,
                                        AF_Scaler        scaler );

  typedef void
  (*AF_WritingSystem_DoneMetricsFunc)( AF_StyleMetrics  metrics );

  typedef void
  (*AF_WritingSystem_GetStdWidthsFunc)( AF_StyleMetrics  metrics,
                                        FT_Pos*          stdHW,
                                        FT_Pos*          stdVW );


  typedef FT_Error
  (*AF_WritingSystem_InitHintsFunc)( AF_GlyphHints    hints,
                                     AF_StyleMetrics  metrics );

  typedef void
  (*AF_WritingSystem_ApplyHintsFunc)( FT_UInt          glyph_index,
                                      AF_GlyphHints    hints,
                                      FT_Outline*      outline,
                                      AF_StyleMetrics  metrics );


  /*************************************************************************/
  /*************************************************************************/
  /*****                                                               *****/
  /*****                W R I T I N G   S Y S T E M S                  *****/
  /*****                                                               *****/
  /*************************************************************************/
  /*************************************************************************/

  /*
   *  For the auto-hinter, a writing system consists of multiple scripts that
   *  can be handled similarly *in a typographical way*; the relationship is
   *  not based on history.  For example, both the Greek and the unrelated
   *  Armenian scripts share the same features like ascender, descender,
   *  x-height, etc.  Essentially, a writing system is covered by a
   *  submodule of the auto-fitter; it contains
   *
   *  - a specific global analyzer that computes global metrics specific to
   *    the script (based on script-specific characters to identify ascender
   *    height, x-height, etc.),
   *
   *  - a specific glyph analyzer that computes segments and edges for each
   *    glyph covered by the script,
   *
   *  - a specific grid-fitting algorithm that distorts the scaled glyph
   *    outline according to the results of the glyph analyzer.
   */

#define AFWRTSYS_H_  /* don't load header files */
#undef  WRITING_SYSTEM
#define WRITING_SYSTEM( ws, WS )    \
          AF_WRITING_SYSTEM_ ## WS,

  /* The list of known writing systems. */
  typedef enum  AF_WritingSystem_
  {

#include "afwrtsys.h"

    AF_WRITING_SYSTEM_MAX   /* do not remove */

  } AF_WritingSystem;

#undef  AFWRTSYS_H_


  typedef struct  AF_WritingSystemClassRec_
  {
    AF_WritingSystem  writing_system;

    FT_Offset                          style_metrics_size;
    AF_WritingSystem_InitMetricsFunc   style_metrics_init;
    AF_WritingSystem_ScaleMetricsFunc  style_metrics_scale;
    AF_WritingSystem_DoneMetricsFunc   style_metrics_done;
    AF_WritingSystem_GetStdWidthsFunc  style_metrics_getstdw;

    AF_WritingSystem_InitHintsFunc     style_hints_init;
    AF_WritingSystem_ApplyHintsFunc    style_hints_apply;

  } AF_WritingSystemClassRec;

  typedef const AF_WritingSystemClassRec*  AF_WritingSystemClass;


  /*************************************************************************/
  /*************************************************************************/
  /*****                                                               *****/
  /*****                        S C R I P T S                          *****/
  /*****                                                               *****/
  /*************************************************************************/
  /*************************************************************************/

  /*
   *  Each script is associated with two sets of Unicode ranges to test
   *  whether the font face supports the script, and which non-base
   *  characters the script contains.
   *
   *  We use four-letter script tags from the OpenType specification,
   *  extended by `NONE', which indicates `no script'.
   */

#undef  SCRIPT
<<<<<<< HEAD
#define SCRIPT( s, S, d, h, ss ) \
=======
#define SCRIPT( s, S, d, h, H, ss ) \
>>>>>>> 2689da54
          AF_SCRIPT_ ## S,

  /* The list of known scripts. */
  typedef enum  AF_Script_
  {

#include "afscript.h"

    AF_SCRIPT_MAX   /* do not remove */

  } AF_Script;


  typedef struct  AF_Script_UniRangeRec_
  {
    FT_UInt32  first;
    FT_UInt32  last;

  } AF_Script_UniRangeRec;

#define AF_UNIRANGE_REC( a, b ) { (FT_UInt32)(a), (FT_UInt32)(b) }

  typedef const AF_Script_UniRangeRec*  AF_Script_UniRange;


  typedef struct  AF_ScriptClassRec_
  {
    AF_Script  script;

    /* last element in the ranges must be { 0, 0 } */
    AF_Script_UniRange  script_uni_ranges;
    AF_Script_UniRange  script_uni_nonbase_ranges;
<<<<<<< HEAD
=======

    FT_Bool  top_to_bottom_hinting;
>>>>>>> 2689da54

    const char*  standard_charstring;      /* for default width and height */

  } AF_ScriptClassRec;

  typedef const AF_ScriptClassRec*  AF_ScriptClass;


  /*************************************************************************/
  /*************************************************************************/
  /*****                                                               *****/
  /*****                      C O V E R A G E S                        *****/
  /*****                                                               *****/
  /*************************************************************************/
  /*************************************************************************/

  /*
   *  Usually, a font contains more glyphs than can be addressed by its
   *  character map.
   *
   *  In the PostScript font world, encoding vectors specific to a given
   *  task are used to select such glyphs, and these glyphs can be often
   *  recognized by having a suffix in its glyph names.  For example, a
   *  superscript glyph `A' might be called `A.sup'.  Unfortunately, this
   *  naming scheme is not standardized and thus unusable for us.
   *
   *  In the OpenType world, a better solution was invented, namely
   *  `features', which cleanly separate a character's input encoding from
   *  the corresponding glyph's appearance, and which don't use glyph names
   *  at all.  For our purposes, and slightly generalized, an OpenType
   *  feature is a name of a mapping that maps character codes to
   *  non-standard glyph indices (features get used for other things also).
   *  For example, the `sups' feature provides superscript glyphs, thus
   *  mapping character codes like `A' or `B' to superscript glyph
   *  representation forms.  How this mapping happens is completely
   *  uninteresting to us.
   *
   *  For the auto-hinter, a `coverage' represents all glyphs of an OpenType
   *  feature collected in a set (as listed below) that can be hinted
   *  together.  To continue the above example, superscript glyphs must not
   *  be hinted together with normal glyphs because the blue zones
   *  completely differ.
   *
   *  Note that FreeType itself doesn't compute coverages; it only provides
   *  the glyphs addressable by the default Unicode character map.  Instead,
   *  we use the HarfBuzz library (if available), which has many functions
   *  exactly for this purpose.
   *
   *  AF_COVERAGE_DEFAULT is special: It should cover everything that isn't
   *  listed separately (including the glyphs addressable by the character
   *  map).  In case HarfBuzz isn't available, it exactly covers the glyphs
   *  addressable by the character map.
   *
   */

#undef  COVERAGE
#define COVERAGE( name, NAME, description, \
                  tag1, tag2, tag3, tag4 ) \
          AF_COVERAGE_ ## NAME,


  typedef enum  AF_Coverage_
  {
#include "afcover.h"

    AF_COVERAGE_DEFAULT

  } AF_Coverage;


  /*************************************************************************/
  /*************************************************************************/
  /*****                                                               *****/
  /*****                         S T Y L E S                           *****/
  /*****                                                               *****/
  /*************************************************************************/
  /*************************************************************************/

  /*
   *  The topmost structure for modelling the auto-hinter glyph input data
   *  is a `style class', grouping everything together.
   */

#undef  STYLE
#define STYLE( s, S, d, ws, sc, ss, c ) \
          AF_STYLE_ ## S,

  /* The list of known styles. */
  typedef enum  AF_Style_
  {

#include "afstyles.h"

    AF_STYLE_MAX   /* do not remove */

  } AF_Style;


  typedef struct  AF_StyleClassRec_
  {
    AF_Style  style;

    AF_WritingSystem   writing_system;
    AF_Script          script;
    AF_Blue_Stringset  blue_stringset;
    AF_Coverage        coverage;

  } AF_StyleClassRec;

  typedef const AF_StyleClassRec*  AF_StyleClass;


  /*************************************************************************/
  /*************************************************************************/
  /*****                                                               *****/
  /*****                   S T Y L E   M E T R I C S                   *****/
  /*****                                                               *****/
  /*************************************************************************/
  /*************************************************************************/

  typedef struct AF_FaceGlobalsRec_*  AF_FaceGlobals;

  /* This is the main structure that combines everything.  Autofit modules */
  /* specific to writing systems derive their structures from it, for      */
  /* example `AF_LatinMetrics'.                                            */

  typedef struct  AF_StyleMetricsRec_
  {
    AF_StyleClass   style_class;
    AF_ScalerRec    scaler;
    FT_Bool         digits_have_same_width;

    AF_FaceGlobals  globals;    /* to access properties */

  } AF_StyleMetricsRec;


#define AF_HINTING_BOTTOM_TO_TOP  0
#define AF_HINTING_TOP_TO_BOTTOM  1


  /* Declare and define vtables for classes */
#ifndef FT_CONFIG_OPTION_PIC

#define AF_DECLARE_WRITING_SYSTEM_CLASS( writing_system_class ) \
  FT_CALLBACK_TABLE const AF_WritingSystemClassRec              \
  writing_system_class;

#define AF_DEFINE_WRITING_SYSTEM_CLASS(                  \
          writing_system_class,                          \
          system,                                        \
          m_size,                                        \
          m_init,                                        \
          m_scale,                                       \
          m_done,                                        \
          m_stdw,                                        \
          h_init,                                        \
          h_apply )                                      \
  FT_CALLBACK_TABLE_DEF                                  \
  const AF_WritingSystemClassRec  writing_system_class = \
  {                                                      \
    system,                                              \
                                                         \
    m_size,                                              \
                                                         \
    m_init,                                              \
    m_scale,                                             \
    m_done,                                              \
    m_stdw,                                              \
                                                         \
    h_init,                                              \
    h_apply                                              \
  };


#define AF_DECLARE_SCRIPT_CLASS( script_class ) \
  FT_CALLBACK_TABLE const AF_ScriptClassRec     \
  script_class;

#define AF_DEFINE_SCRIPT_CLASS(           \
          script_class,                   \
          script,                         \
          ranges,                         \
          nonbase_ranges,                 \
<<<<<<< HEAD
=======
          top_to_bottom,                  \
>>>>>>> 2689da54
          std_charstring )                \
  FT_CALLBACK_TABLE_DEF                   \
  const AF_ScriptClassRec  script_class = \
  {                                       \
    script,                               \
    ranges,                               \
    nonbase_ranges,                       \
<<<<<<< HEAD
=======
    top_to_bottom,                        \
>>>>>>> 2689da54
    std_charstring,                       \
  };


#define AF_DECLARE_STYLE_CLASS( style_class ) \
  FT_CALLBACK_TABLE const AF_StyleClassRec    \
  style_class;

#define AF_DEFINE_STYLE_CLASS(          \
          style_class,                  \
          style,                        \
          writing_system,               \
          script,                       \
          blue_stringset,               \
          coverage )                    \
  FT_CALLBACK_TABLE_DEF                 \
  const AF_StyleClassRec  style_class = \
  {                                     \
    style,                              \
    writing_system,                     \
    script,                             \
    blue_stringset,                     \
    coverage                            \
  };

#else /* FT_CONFIG_OPTION_PIC */

#define AF_DECLARE_WRITING_SYSTEM_CLASS( writing_system_class )            \
  FT_LOCAL( void )                                                         \
  FT_Init_Class_ ## writing_system_class( AF_WritingSystemClassRec*  ac );

#define AF_DEFINE_WRITING_SYSTEM_CLASS(                                   \
          writing_system_class,                                           \
          system,                                                         \
          m_size,                                                         \
          m_init,                                                         \
          m_scale,                                                        \
          m_done,                                                         \
          h_init,                                                         \
          h_apply )                                                       \
  FT_LOCAL_DEF( void )                                                    \
  FT_Init_Class_ ## writing_system_class( AF_WritingSystemClassRec*  ac ) \
  {                                                                       \
    ac->writing_system        = system;                                   \
                                                                          \
    ac->style_metrics_size    = m_size;                                   \
                                                                          \
    ac->style_metrics_init    = m_init;                                   \
    ac->style_metrics_scale   = m_scale;                                  \
    ac->style_metrics_done    = m_done;                                   \
    ac->style_metrics_getstdw = m_stdw;                                   \
                                                                          \
    ac->style_hints_init      = h_init;                                   \
    ac->style_hints_apply     = h_apply;                                  \
  }


#define AF_DECLARE_SCRIPT_CLASS( script_class )             \
  FT_LOCAL( void )                                          \
  FT_Init_Class_ ## script_class( AF_ScriptClassRec*  ac );

#define AF_DEFINE_SCRIPT_CLASS(                            \
          script_class,                                    \
          script_,                                         \
          ranges,                                          \
          nonbase_ranges,                                  \
<<<<<<< HEAD
=======
          top_to_bottom,                                   \
>>>>>>> 2689da54
          std_charstring )                                 \
  FT_LOCAL_DEF( void )                                     \
  FT_Init_Class_ ## script_class( AF_ScriptClassRec*  ac ) \
  {                                                        \
    ac->script                    = script_;               \
    ac->script_uni_ranges         = ranges;                \
    ac->script_uni_nonbase_ranges = nonbase_ranges;        \
<<<<<<< HEAD
=======
    ac->top_to_bottom_hinting     = top_to_bottom;         \
>>>>>>> 2689da54
    ac->standard_charstring       = std_charstring;        \
  }


#define AF_DECLARE_STYLE_CLASS( style_class )             \
  FT_LOCAL( void )                                        \
  FT_Init_Class_ ## style_class( AF_StyleClassRec*  ac );

#define AF_DEFINE_STYLE_CLASS(                           \
          style_class,                                   \
          style_,                                        \
          writing_system_,                               \
          script_,                                       \
          blue_stringset_,                               \
          coverage_ )                                    \
  FT_LOCAL_DEF( void )                                   \
  FT_Init_Class_ ## style_class( AF_StyleClassRec*  ac ) \
  {                                                      \
    ac->style          = style_;                         \
    ac->writing_system = writing_system_;                \
    ac->script         = script_;                        \
    ac->blue_stringset = blue_stringset_;                \
    ac->coverage       = coverage_;                      \
  }

#endif /* FT_CONFIG_OPTION_PIC */


/* */

FT_END_HEADER

#endif /* AFTYPES_H_ */


/* END */<|MERGE_RESOLUTION|>--- conflicted
+++ resolved
@@ -309,11 +309,7 @@
    */
 
 #undef  SCRIPT
-<<<<<<< HEAD
-#define SCRIPT( s, S, d, h, ss ) \
-=======
 #define SCRIPT( s, S, d, h, H, ss ) \
->>>>>>> 2689da54
           AF_SCRIPT_ ## S,
 
   /* The list of known scripts. */
@@ -346,11 +342,8 @@
     /* last element in the ranges must be { 0, 0 } */
     AF_Script_UniRange  script_uni_ranges;
     AF_Script_UniRange  script_uni_nonbase_ranges;
-<<<<<<< HEAD
-=======
 
     FT_Bool  top_to_bottom_hinting;
->>>>>>> 2689da54
 
     const char*  standard_charstring;      /* for default width and height */
 
@@ -535,10 +528,7 @@
           script,                         \
           ranges,                         \
           nonbase_ranges,                 \
-<<<<<<< HEAD
-=======
           top_to_bottom,                  \
->>>>>>> 2689da54
           std_charstring )                \
   FT_CALLBACK_TABLE_DEF                   \
   const AF_ScriptClassRec  script_class = \
@@ -546,10 +536,7 @@
     script,                               \
     ranges,                               \
     nonbase_ranges,                       \
-<<<<<<< HEAD
-=======
     top_to_bottom,                        \
->>>>>>> 2689da54
     std_charstring,                       \
   };
 
@@ -616,10 +603,7 @@
           script_,                                         \
           ranges,                                          \
           nonbase_ranges,                                  \
-<<<<<<< HEAD
-=======
           top_to_bottom,                                   \
->>>>>>> 2689da54
           std_charstring )                                 \
   FT_LOCAL_DEF( void )                                     \
   FT_Init_Class_ ## script_class( AF_ScriptClassRec*  ac ) \
@@ -627,10 +611,7 @@
     ac->script                    = script_;               \
     ac->script_uni_ranges         = ranges;                \
     ac->script_uni_nonbase_ranges = nonbase_ranges;        \
-<<<<<<< HEAD
-=======
     ac->top_to_bottom_hinting     = top_to_bottom;         \
->>>>>>> 2689da54
     ac->standard_charstring       = std_charstring;        \
   }
 
