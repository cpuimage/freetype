--- conflicted
+++ resolved
@@ -586,14 +586,10 @@
       /* if we are performing a simple font format check, exit immediately */
       /* (this is here for pure CFF)                                       */
       if ( face_index < 0 )
-<<<<<<< HEAD
-        return FT_Err_Ok;
-=======
       {
         cffface->num_faces = (FT_Long)cff->num_faces;
         return FT_Err_Ok;
       }
->>>>>>> 2689da54
 
       cff->pshinter = pshinter;
       cff->psnames  = psnames;
@@ -674,18 +670,11 @@
       if ( !dict->has_font_matrix )
         dict->units_per_em = pure_cff ? 1000 : face->root.units_per_EM;
 
-<<<<<<< HEAD
-      /* Normalize the font matrix so that `matrix->yy' is 1; the */
-      /* scaling is done with `units_per_em' then (at this point, */
-      /* it already contains the scaling factor, but without      */
-      /* normalization of the matrix).                            */
-=======
       /* Normalize the font matrix so that `matrix->yy' is 1; if  */
       /* it is zero, we use `matrix->yx' instead.  The scaling is */
       /* done with `units_per_em' then (at this point, it already */
       /* contains the scaling factor, but without normalization   */
       /* of the matrix).                                          */
->>>>>>> 2689da54
       /*                                                          */
       /* Note that the offsets must be expressed in integer font  */
       /* units.                                                   */
