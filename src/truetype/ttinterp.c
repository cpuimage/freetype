--- conflicted
+++ resolved
@@ -49,16 +49,12 @@
 #define FT_COMPONENT  trace_ttinterp
 
 
-<<<<<<< HEAD
-#define SUBPIXEL_HINTING                                                     \
-=======
 #define NO_SUBPIXEL_HINTING                                                  \
           ( ((TT_Driver)FT_FACE_DRIVER( exc->face ))->interpreter_version == \
             TT_INTERPRETER_VERSION_35 )
 
 #ifdef TT_SUPPORT_SUBPIXEL_HINTING_INFINALITY
 #define SUBPIXEL_HINTING_INFINALITY                                          \
->>>>>>> 2689da54
           ( ((TT_Driver)FT_FACE_DRIVER( exc->face ))->interpreter_version == \
             TT_INTERPRETER_VERSION_38 )
 #endif
